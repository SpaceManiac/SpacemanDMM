//! Configuration file for diagnostics.

use std::fs::File;
use std::io::Read;
use std::path::Path;
use std::collections::HashMap;

use serde::Deserialize;

use crate::error::Severity;
use crate::DMError;

#[derive(Deserialize, Default, Debug, Clone)]
#[serde(default)]
pub struct Config {
    display: WarningDisplay,
    pub langserver: Langserver,
    diagnostics: HashMap<String, WarningLevel>,
<<<<<<< HEAD
    pub code_standards: CodeStandards,
=======
    pub dmdoc: DMDoc,
>>>>>>> f3d4820c
}

#[derive(Deserialize, Default, Debug, Clone)]
pub struct WarningDisplay {
    #[serde(default)]
    error_level: WarningLevel,
}

#[derive(Deserialize, Default, Debug, Clone)]
pub struct Langserver {
    pub dreamchecker: bool,
}

#[derive(Deserialize, Default, Debug, Clone)]
<<<<<<< HEAD
#[serde(default)]
pub struct CodeStandards {
    pub disallow_relative_proc_definitions: bool,
    pub disallow_relative_type_definitions: bool,
}


=======
pub struct DMDoc {
    pub use_typepath_names: bool,
}

>>>>>>> f3d4820c
#[derive(Debug, Deserialize, Clone, Copy, PartialEq)]
#[serde(rename_all(deserialize = "lowercase"))]
pub enum WarningLevel {
    #[serde(alias = "errors")]
    Error = 1,
    #[serde(alias = "warnings")]
    Warning = 2,
    #[serde(alias = "infos")]
    Info = 3,
    #[serde(alias = "hints")]
    Hint = 4,
    #[serde(alias = "false", alias = "off")]
    Disabled = 5,
    Unset = 6,
}

impl Config {
    pub fn read_toml(path: &Path) -> Result<Config, Error> {
        let mut file = File::open(path)?;
        let mut config_toml = String::new();
        file.read_to_string(&mut config_toml)?;
        Ok(toml::from_str(&config_toml)?)
    }

    fn config_warninglevel(&self, error: &DMError) -> Option<&WarningLevel> {
        if let Some(errortype) = error.errortype() {
            return self.diagnostics.get(errortype)
        }
        None
    }

    pub fn set_configured_severity(&self, error: DMError) -> Option<DMError> {
        Some(match self.config_warninglevel(&error) {
            Some(WarningLevel::Error) => error.set_severity(Severity::Error),
            Some(WarningLevel::Warning) => error.set_severity(Severity::Warning),
            Some(WarningLevel::Info) => error.set_severity(Severity::Info),
            Some(WarningLevel::Hint) => error.set_severity(Severity::Hint),
            Some(WarningLevel::Disabled) => return None,
            Some(WarningLevel::Unset) | None => error,
        })
    }

    pub fn registerable_error(&self, error: &DMError) -> bool {
        self.display.error_level.applies_to(error.severity())
    }
}

impl WarningLevel {
    fn applies_to(self, severity: Severity) -> bool {
        match self {
            WarningLevel::Disabled => false,
            WarningLevel::Error => severity <= Severity::Error,
            WarningLevel::Warning => severity <= Severity::Warning,
            WarningLevel::Info => severity <= Severity::Info,
            WarningLevel::Hint => severity <= Severity::Hint,
            WarningLevel::Unset => true,
        }
    }
}

impl Default for WarningLevel {
    fn default() -> WarningLevel {
        WarningLevel::Unset
    }
}

impl From<Severity> for WarningLevel {
    fn from(severity: Severity) -> Self {
        match severity {
            Severity::Error => WarningLevel::Error,
            Severity::Warning => WarningLevel::Warning,
            Severity::Info => WarningLevel::Info,
            Severity::Hint => WarningLevel::Hint,
        }
    }
}

impl PartialEq<Severity> for WarningLevel {
    fn eq(&self, other: &Severity) -> bool {
        match (self, other) {
            (WarningLevel::Error, Severity::Error) => true,
            (WarningLevel::Warning, Severity::Warning) => true,
            (WarningLevel::Info, Severity::Info) => true,
            (WarningLevel::Hint, Severity::Hint) => true,
            _ => false,
        }
    }
}

#[derive(Debug)]
pub enum Error {
    Io(std::io::Error),
    Toml(toml::de::Error),
}

impl Error {
    pub fn line_col(&self) -> Option<(u32, u16)> {
        match self {
            Error::Io(_) => None,
            Error::Toml(toml) => toml.line_col().map(|(l, c)| (l as u32 + 1, c as u16 + 1)),
        }
    }

    pub fn into_boxed_error(self) -> Box<dyn std::error::Error + Send + Sync> {
        match self {
            Error::Io(err) => Box::new(err),
            Error::Toml(err) => Box::new(err),
        }
    }
}

impl From<std::io::Error> for Error {
    fn from(err: std::io::Error) -> Error {
        Error::Io(err)
    }
}

impl From<toml::de::Error> for Error {
    fn from(err: toml::de::Error) -> Error {
        Error::Toml(err)
    }
}<|MERGE_RESOLUTION|>--- conflicted
+++ resolved
@@ -16,11 +16,8 @@
     display: WarningDisplay,
     pub langserver: Langserver,
     diagnostics: HashMap<String, WarningLevel>,
-<<<<<<< HEAD
     pub code_standards: CodeStandards,
-=======
     pub dmdoc: DMDoc,
->>>>>>> f3d4820c
 }
 
 #[derive(Deserialize, Default, Debug, Clone)]
@@ -35,20 +32,17 @@
 }
 
 #[derive(Deserialize, Default, Debug, Clone)]
-<<<<<<< HEAD
 #[serde(default)]
 pub struct CodeStandards {
     pub disallow_relative_proc_definitions: bool,
     pub disallow_relative_type_definitions: bool,
 }
 
-
-=======
+#[derive(Deserialize, Default, Debug, Clone)]
 pub struct DMDoc {
     pub use_typepath_names: bool,
 }
 
->>>>>>> f3d4820c
 #[derive(Debug, Deserialize, Clone, Copy, PartialEq)]
 #[serde(rename_all(deserialize = "lowercase"))]
 pub enum WarningLevel {
