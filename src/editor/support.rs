--- conflicted
+++ resolved
@@ -217,22 +217,17 @@
                             .to_logical(hidpi_factor);
                         mouse_state.wheel = diff.y as f32;
                         if !mouse_captured {
-<<<<<<< HEAD
                             #[cfg(not(target_os = "macos"))]
                             let diff_x = diff.x as f32;
                             #[cfg(target_os = "macos")]
                             let diff_x = -diff.x as f32;
-                            
-                            scene.mouse_wheel(ctrl(&imgui), imgui.key_shift(), imgui.key_alt(), diff_x, diff.y as f32);
-=======
                             scene.mouse_wheel(
                                 ctrl(&imgui),
                                 imgui.key_shift(),
                                 imgui.key_alt(),
-                                diff.x as f32,
+                                diff_x,
                                 diff.y as f32,
                             );
->>>>>>> e217aee3
                         }
                     },
                     ReceivedCharacter(c) => imgui.add_input_character(c),
