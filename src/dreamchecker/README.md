--- conflicted
+++ resolved
@@ -111,13 +111,12 @@
 
 ### Final variables
 
-Use the above definition of VAR_FINAL to declare vars as `SpacemanDMM_final`, 
+Use the above definition of VAR_FINAL to declare vars as `SpacemanDMM_final`,
 `var/SpacemanDMM_final/foo` such that overriding their value isn't permitted by
 types that inherit it.
 ```
 /a/type
-<<<<<<< HEAD
-  VAR_FINAL/foo = somevalue
+	VAR_FINAL/foo = somevalue
 ```
 
 ### Private / Protected procs
@@ -133,9 +132,6 @@
 
 Use the above definitions of VAR_PRIVATE and VAR_PROTECTED to declare vars as `SpacemanDMM_private`/`SpacemanDMM_protected`.
 These function the same way as the proc versions.
-=======
-	VAR_FINAL/foo = somevalue
-```
 
 ### Should not sleep
 
@@ -152,5 +148,4 @@
 This also checks to make sure anything using this proc doesn't invoke it without
 making use of the return value.
 
-This cannot be disabled by child overrides.
->>>>>>> d0f3a874
+This cannot be disabled by child overrides.