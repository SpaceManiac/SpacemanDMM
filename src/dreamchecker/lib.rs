--- conflicted
+++ resolved
@@ -1132,8 +1132,7 @@
         }
     }
 
-<<<<<<< HEAD
-    fn visit_block(&mut self, block: &'o [Spanned<Statement>]) -> ControlFlow {
+    fn visit_block(&mut self, block: &'o [Spanned<Statement>], local_vars: &mut HashMap<String, LocalVar<'o>>) -> ControlFlow {
         let mut term = ControlFlow::allfalse();
         for stmt in block.iter() {
             if term.terminates() {
@@ -1141,18 +1140,12 @@
                     .register(self.context);
                 return term // stop evaluating
             }
-            let state = self.visit_statement(stmt.location, &stmt.elem);
+            let state = self.visit_statement(stmt.location, &stmt.elem, local_vars);
             term.merge(state);
-=======
-    fn visit_block(&mut self, block: &'o [Spanned<Statement>], local_vars: &mut HashMap<String, LocalVar<'o>>) {
-        for stmt in block.iter() {
-            self.visit_statement(stmt.location, &stmt.elem, local_vars);
->>>>>>> 1eb08cda
         }
         return term
     }
 
-<<<<<<< HEAD
     fn loop_condition_check(&mut self, location: Location, expression: &'o Expression) {
         match expression.is_truthy() {
             Some(true) => {
@@ -1180,10 +1173,7 @@
         }
     }
 
-    fn visit_statement(&mut self, location: Location, statement: &'o Statement) -> ControlFlow {
-=======
-    fn visit_statement(&mut self, location: Location, statement: &'o Statement, local_vars: &mut HashMap<String, LocalVar<'o>>) {
->>>>>>> 1eb08cda
+    fn visit_statement(&mut self, location: Location, statement: &'o Statement, local_vars: &mut HashMap<String, LocalVar<'o>>) -> ControlFlow {
         match statement {
             Statement::Expr(expr) => {
                 match expr {
@@ -1219,54 +1209,42 @@
             },
             Statement::Return(None) => { return ControlFlow { returns: true, continues: false, breaks: false, fuzzy: false } },
             Statement::Crash(expr) => {
-                self.visit_expression(location, expr, None);
+                self.visit_expression(location, expr, None, local_vars);
                 return ControlFlow { returns: true, continues: false, breaks: false, fuzzy: false }
             },
-<<<<<<< HEAD
-            Statement::Throw(expr) => { self.visit_expression(location, expr, None); },
+            Statement::Throw(expr) => { self.visit_expression(location, expr, None, local_vars); },
             Statement::While { condition, block } => {
-                self.visit_expression(location, condition, None);
-                let mut state = self.visit_block(block);
+                let mut scoped_locals = local_vars.clone();
+                self.visit_expression(location, condition, None, &mut scoped_locals);
+                let mut state = self.visit_block(block, &mut scoped_locals);
                 state.end_loop();
                 return state
             },
             Statement::DoWhile { block, condition } => {
-                let mut state = self.visit_block(block);
+                let mut scoped_locals = local_vars.clone();
+                let mut state = self.visit_block(block, &mut scoped_locals);
                 if state.terminates_loop() {
                     error(location,"do while terminates without ever reaching condition")
                         .register(self.context);
                     return state
                 }
-                self.visit_expression(location, condition, None);
+                self.visit_expression(location, condition, None, &mut scoped_locals);
 
                 state.end_loop();
                 return state
-=======
-            Statement::Return(None) => {},
-            Statement::Throw(expr) => { self.visit_expression(location, expr, None, local_vars); },
-            Statement::While { condition, block } => {
-                let mut scoped_locals = local_vars.clone();
-                self.visit_expression(location, condition, None, &mut scoped_locals);
-                self.visit_block(block, &mut scoped_locals);
-            },
-            Statement::DoWhile { block, condition } => {
-                let mut scoped_locals = local_vars.clone();
-                self.visit_block(block, &mut scoped_locals);
-                self.visit_expression(location, condition, None, &mut scoped_locals);
->>>>>>> 1eb08cda
             },
             Statement::If { arms, else_arm } => {
                 let mut allterm = ControlFlow::alltrue();
                 let mut alwaystrue = false;
                 for (condition, ref block) in arms.iter() {
-<<<<<<< HEAD
+                    let mut scoped_locals = local_vars.clone();
                     self.visit_control_condition(condition.location, &condition.elem);
                     if alwaystrue {
                         error(condition.location,"unreachable if block, preceeding if/elseif condition(s) are always true")
                             .register(self.context);
                     }
-                    self.visit_expression(condition.location, &condition.elem, None);
-                    let state = self.visit_block(block);
+                    self.visit_expression(condition.location, &condition.elem, None, &mut scoped_locals);
+                    let state = self.visit_block(block, &mut scoped_locals);
                     match condition.elem.is_truthy() {
                         Some(true) => {
                             error(condition.location,"if condition is always true")
@@ -1287,19 +1265,11 @@
                         error(location,"unreachable else block, preceeding if/elseif condition(s) are always true")
                             .register(self.context);
                     }
-                    let state = self.visit_block(else_arm);
+                    let state = self.visit_block(else_arm, &mut local_vars.clone());
                     allterm.merge_false(state);
                 } else {
                     allterm.no_else();
                     return allterm
-=======
-                    let mut scoped_locals = local_vars.clone();
-                    self.visit_expression(condition.location, &condition.elem, None, &mut scoped_locals);
-                    self.visit_block(block, &mut scoped_locals);
-                }
-                if let Some(else_arm) = else_arm {
-                    self.visit_block(else_arm, &mut local_vars.clone());
->>>>>>> 1eb08cda
                 }
                 allterm.finalize();
                 return allterm
@@ -1310,24 +1280,16 @@
                     self.visit_statement(location, init, &mut scoped_locals);
                 }
                 if let Some(test) = test {
-<<<<<<< HEAD
                     self.loop_condition_check(location, test);
                     self.visit_control_condition(location, test);
-                    self.visit_expression(location, test, None);
-=======
                     self.visit_expression(location, test, None, &mut scoped_locals);
->>>>>>> 1eb08cda
                 }
                 if let Some(inc) = inc {
                     self.visit_statement(location, inc, &mut scoped_locals);
                 }
-<<<<<<< HEAD
-                let mut state = self.visit_block(block);
+                let mut state = self.visit_block(block, &mut scoped_locals);
                 state.end_loop();
                 return state
-=======
-                self.visit_block(block, &mut scoped_locals);
->>>>>>> 1eb08cda
             },
             Statement::ForList { in_list, block, var_type, name, .. } => {
                 let mut scoped_locals = local_vars.clone();
@@ -1337,13 +1299,9 @@
                 if let Some(var_type) = var_type {
                     self.visit_var(location, var_type, name, None, &mut scoped_locals);
                 }
-<<<<<<< HEAD
-                let mut state = self.visit_block(block);
+                let mut state = self.visit_block(block, &mut scoped_locals);
                 state.end_loop();
                 return state
-=======
-                self.visit_block(block, &mut scoped_locals);
->>>>>>> 1eb08cda
             },
             Statement::ForRange { var_type, name, start, end, step, block } => {
                 let mut scoped_locals = local_vars.clone();
@@ -1354,8 +1312,7 @@
                 if let Some(var_type) = var_type {
                     self.visit_var(location, var_type, name, Some(start), &mut scoped_locals);
                 }
-<<<<<<< HEAD
-                let mut state = self.visit_block(block);
+                let mut state = self.visit_block(block, &mut scoped_locals);
                 if let Some(startterm) = start.as_term() {
                     if let Some(endterm) = end.as_term() {
                         if let Some(validity) = startterm.valid_for_range(endterm, step) {
@@ -1370,9 +1327,6 @@
                 }
                 state.end_loop();
                 return state
-=======
-                self.visit_block(block, &mut scoped_locals);
->>>>>>> 1eb08cda
             },
             Statement::Var(var) => self.visit_var_stmt(location, var, local_vars),
             Statement::Vars(vars) => {
@@ -1382,7 +1336,7 @@
             },
             Statement::Setting { name, mode: SettingMode::Assign, value } => {
                 if name != "waitfor" {
-                    return
+                    return ControlFlow::allfalse()
                 }
                 match match value.as_term() {
                     Some(Term::Int(0)) => Some(true),
@@ -1404,13 +1358,9 @@
                 self.inside_newcontext = self.inside_newcontext.wrapping_sub(1);
             },
             Statement::Switch { input, cases, default } => {
-<<<<<<< HEAD
                 let mut allterm = ControlFlow::alltrue();
                 self.visit_control_condition(location, input);
-                self.visit_expression(location, input, None);
-=======
                 self.visit_expression(location, input, None, local_vars);
->>>>>>> 1eb08cda
                 for &(ref case, ref block) in cases.iter() {
                     let mut scoped_locals = local_vars.clone();
                     for case_part in case.iter() {
@@ -1422,22 +1372,15 @@
                             }
                         }
                     }
-<<<<<<< HEAD
-                    let state = self.visit_block(block);
+                    let state = self.visit_block(block, &mut scoped_locals);
                     allterm.merge_false(state);
                 }
                 if let Some(default) = default {
-                    let state = self.visit_block(default);
+                    let state = self.visit_block(default, &mut local_vars.clone());
                     allterm.merge_false(state);
                 } else {
                     allterm.no_else();
                     return allterm
-=======
-                    self.visit_block(block, &mut scoped_locals);
-                }
-                if let Some(default) = default {
-                    self.visit_block(default, &mut local_vars.clone());
->>>>>>> 1eb08cda
                 }
                 allterm.finalize();
                 return allterm
@@ -1467,13 +1410,8 @@
             Statement::Continue(_) => { return ControlFlow { returns: false, continues: true, breaks: false, fuzzy: true } },
             Statement::Break(_) => { return ControlFlow { returns: false, continues: false, breaks: true, fuzzy: true } },
             Statement::Goto(_) => {},
-<<<<<<< HEAD
-            Statement::Label { name: _, block } => { self.visit_block(block); },
-            Statement::Del(expr) => { self.visit_expression(location, expr, None); },
-=======
-            Statement::Label { name: _, block } => self.visit_block(block, &mut local_vars.clone()),
+            Statement::Label { name: _, block } => { self.visit_block(block, &mut local_vars.clone()); },
             Statement::Del(expr) => { self.visit_expression(location, expr, None, local_vars); },
->>>>>>> 1eb08cda
         }
         return ControlFlow::allfalse()
     }
