//! DreamChecker, a robust static analysis and typechecking engine for
//! DreamMaker.
#![allow(dead_code, unused_variables)]
#[macro_use] extern crate guard;

extern crate dreammaker as dm;
use dm::{Context, DMError, Location, Severity};
use dm::objtree::{ObjectTree, TypeRef, ProcRef, Code};
use dm::constants::{Constant, ConstFn};
use dm::ast::*;

use std::collections::{BTreeMap, HashMap, HashSet, VecDeque};

mod type_expr;
use type_expr::TypeExpr;

#[doc(hidden)]  // Intended for the tests only.
pub mod test_helpers;

// ----------------------------------------------------------------------------
// Helper structures

/// Analysis result for checking type safety
#[derive(Debug, PartialEq, Clone)]
pub enum StaticType<'o> {
    None,
    Type(TypeRef<'o>),
    List {
        list: TypeRef<'o>,
        keys: Box<StaticType<'o>>,
    },
}

impl<'o> StaticType<'o> {
    fn is_truthy(&self) -> bool {
        match *self {
            StaticType::None => false,
            _ => true,
        }
    }

    fn basic_type(&self) -> Option<TypeRef<'o>> {
        match *self {
            StaticType::None => None,
            StaticType::Type(t) => Some(t),
            StaticType::List { list, .. } => Some(list),
        }
    }

    fn strip_list(self) -> StaticType<'o> {
        if let StaticType::List { keys, .. } = self {
            *keys
        } else {
            StaticType::None
        }
    }

    fn strip_lists(mut self, n: usize) -> StaticType<'o> {
        for _ in 0..n {
            self = self.strip_list();
        }
        self
    }

    fn plain_list(tree: &'o ObjectTree) -> StaticType<'o> {
        StaticType::List { list: tree.expect("/list"), keys: Box::new(StaticType::None) }
    }

    fn list_of_type(tree: &'o ObjectTree, of: &str) -> StaticType<'o> {
        StaticType::List { list: tree.expect("/list"), keys: Box::new(StaticType::Type(tree.expect(of))) }
    }
}

#[derive(Clone, Debug, Eq, PartialEq, Hash)]
enum Assumption<'o> {
    Truthy(bool),
    IsNull(bool),
    IsText(bool),
    IsNum(bool),
    IsType(bool, TypeRef<'o>),
    IsPath(bool, TypeRef<'o>),
    IsTypeVar(bool, TypeRef<'o>),
}

impl<'o> Assumption<'o> {
    fn oneway_conflict(&self, other: &Assumption) -> bool {
        use Assumption::*;
        match (self, other) {
            // trivial conflicts
            (Truthy(a), Truthy(b)) |
            (IsNull(a), IsNull(b)) |
            (IsText(a), IsText(b)) |
            (IsNum(a), IsNum(b)) => a != b,
            // null is always false
            (Truthy(true), IsNull(true)) => true,
            // can only be one of null, text, num
            (IsNum(true), IsText(true)) => true,
            (IsNum(true), IsNull(true)) => true,
            (IsText(true), IsNull(true)) => true,
            // types and paths are truthy
            (IsType(true, _), Truthy(false)) |
            (IsType(true, _), IsNull(true)) |
            (IsPath(true, _), Truthy(false)) |
            (IsPath(true, _), Truthy(true)) => true,
            // no conflict after all
            _ => false
        }
    }
}

#[derive(Clone, Debug, Default)]
struct AssumptionSet<'o> {
    set: HashSet<Assumption<'o>>,
}

macro_rules! assumption_set {
    ($($v:expr),* $(,)*) => {
        AssumptionSet {
            set: vec![$($v),*].into_iter().collect(),
        }
    }
}

impl<'o> AssumptionSet<'o> {
    fn from_constant(objtree: &'o ObjectTree, constant: &Constant, type_hint: Option<TypeRef<'o>>) -> AssumptionSet<'o> {
        match constant {
            Constant::Null(_) => assumption_set![Assumption::IsNull(true), Assumption::Truthy(false)],
            Constant::String(val) => assumption_set![Assumption::IsText(true), Assumption::Truthy(!val.is_empty())],
            Constant::Resource(_) => assumption_set![Assumption::Truthy(true)],
            Constant::Int(val) => assumption_set![Assumption::IsNum(true), Assumption::Truthy(*val != 0)],
            Constant::Float(val) => assumption_set![Assumption::IsNum(true), Assumption::Truthy(*val != 0.0)],
            Constant::List(_) => AssumptionSet::from_valid_instance(objtree.expect("/list")),
            Constant::Call(func, _) => match func {
                ConstFn::Icon => AssumptionSet::from_valid_instance(objtree.expect("/icon")),
                ConstFn::Matrix => AssumptionSet::from_valid_instance(objtree.expect("/matrix")),
                ConstFn::Newlist => AssumptionSet::from_valid_instance(objtree.expect("/list")),
                ConstFn::Sound => AssumptionSet::from_valid_instance(objtree.expect("/sound")),
                ConstFn::Filter => AssumptionSet::default(),
                ConstFn::File => AssumptionSet::default(),
            },
            Constant::New { type_, args: _ } => {
                if let Some(pop) = type_.as_ref() {
                    if let Some(ty) = objtree.type_by_path(&pop.path) {
                        AssumptionSet::from_valid_instance(ty)
                    } else {
                        AssumptionSet::default()
                    }
                } else if let Some(hint) = type_hint {
                    AssumptionSet::from_valid_instance(hint)
                } else {
                    AssumptionSet::default()
                }
            },
            Constant::Prefab(pop) => {
                if let Some(ty) = objtree.type_by_path(&pop.path) {
                    assumption_set![Assumption::Truthy(false), Assumption::IsPath(true, ty)]
                } else {
                    AssumptionSet::default()
                }
            },
        }
    }

    fn from_valid_instance(ty: TypeRef<'o>) -> AssumptionSet<'o> {
        assumption_set![Assumption::Truthy(true), Assumption::IsNull(false), Assumption::IsType(true, ty)]
    }

    fn conflicts_with(&self, new: &Assumption) -> Option<&Assumption> {
        for each in self.set.iter() {
            if each.oneway_conflict(new) || new.oneway_conflict(each) {
                return Some(each);
            }
        }
        None
    }
}

/// An 'atom' in the type analysis. A type/set of possible types, as well as a
/// known constant value if available.
#[derive(Debug, Clone)]
pub struct Analysis<'o> {
    static_ty: StaticType<'o>,
    aset: AssumptionSet<'o>,
    value: Option<Constant>,
    fix_hint: Option<(Location, String)>,
    is_impure: Option<bool>,
}

impl<'o> Analysis<'o> {
    fn empty() -> Analysis<'o> {
        Analysis {
            static_ty: StaticType::None,
            aset: AssumptionSet::default(),
            value: None,
            fix_hint: None,
            is_impure: None,
        }
    }

    fn null() -> Analysis<'o> {
        Analysis {
            static_ty: StaticType::None,
            aset: assumption_set![Assumption::IsNull(true)],
            value: Some(Constant::Null(None)),
            fix_hint: None,
            is_impure: None,
        }
    }

    fn from_static_type(ty: TypeRef<'o>) -> Analysis<'o> {
        Analysis::from(StaticType::Type(ty))
    }

    fn from_static_type_impure(ty: TypeRef<'o>) -> Analysis<'o> {
        let mut analysis = Analysis::from(StaticType::Type(ty));
        analysis.is_impure = Some(true);
        return analysis
    }

    fn from_value(objtree: &'o ObjectTree, value: Constant, type_hint: Option<TypeRef<'o>>) -> Analysis<'o> {
        Analysis {
            static_ty: StaticType::None,
            aset: AssumptionSet::from_constant(objtree, &value, type_hint),
            value: Some(value),
            fix_hint: None,
            is_impure: None,
        }
    }

    fn with_fix_hint<S: Into<String>>(mut self, location: Location, desc: S) -> Self {
        if location != Location::default() {
            self.fix_hint = Some((location, desc.into()));
        }
        self
    }
}

trait WithFixHint {
    fn with_fix_hint(self, analysis: &Analysis) -> Self;
}

impl WithFixHint for DMError {
    fn with_fix_hint(mut self, analysis: &Analysis) -> Self {
        if let Some((loc, desc)) = analysis.fix_hint.clone() {
            self.add_note(loc, desc);
        }
        self
    }
}

trait WithFilterArgs {
    fn with_filter_args(self, loc: Location, filtertype: &str) -> Self;
}

impl WithFilterArgs for DMError {
    fn with_filter_args(mut self, loc: Location, filtertype: &str) -> Self {
        // luckily lummox has made the anchor url match the type= value for each filter
        self.add_note(loc, format!("See: http://www.byond.com/docs/ref/#/{{notes}}/filters/{} for the permitted arguments", filtertype));
        self
    }
}

/// Build an analysis from an assumption set.
impl<'o> From<AssumptionSet<'o>> for Analysis<'o> {
    fn from(aset: AssumptionSet<'o>) -> Analysis<'o> {
        Analysis {
            static_ty: StaticType::None,
            aset,
            value: None,
            fix_hint: None,
            is_impure: None,
        }
    }
}

/// Optimistic: assumes static type is true and non-null.
impl<'o> From<StaticType<'o>> for Analysis<'o> {
    fn from(static_ty: StaticType<'o>) -> Analysis<'o> {
        let mut aset = AssumptionSet::default();
        if let Some(ty) = static_ty.basic_type() {
            aset.set.insert(Assumption::IsType(true, ty));
        }

        Analysis {
            aset,
            static_ty: static_ty,
            fix_hint: None,
            value: None,
            is_impure: None,
        }
    }
}

// ----------------------------------------------------------------------------
// Entry points

/// Run DreamChecker, registering diagnostics to the context.
pub fn run(context: &Context, objtree: &ObjectTree) {
    run_inner(context, objtree, false)
}

/// Run DreamChecker, registering diagnostics and printing progress to stdout.
pub fn run_cli(context: &Context, objtree: &ObjectTree) {
    run_inner(context, objtree, true)
}

fn run_inner(context: &Context, objtree: &ObjectTree, cli: bool) {
    macro_rules! cli_println {
        ($($rest:tt)*) => {
            if cli { println!($($rest)*) }
        }
    }

    cli_println!("============================================================");
    cli_println!("Analyzing variables...\n");

    check_var_defs(&objtree, &context);

    let mut analyzer = AnalyzeObjectTree::new(context, objtree);

    let mut present = 0;
    let mut invalid = 0;
    let mut builtin = 0;

    cli_println!("============================================================");
    cli_println!("Gathering proc settings...\n");
    objtree.root().recurse(&mut |ty| {
        for proc in ty.iter_self_procs() {
            if let Code::Present(ref code) = proc.get().code {
                analyzer.gather_settings(proc, code);
            }
        }
    });

    cli_println!("============================================================");
    cli_println!("Analyzing proc bodies...\n");
    objtree.root().recurse(&mut |ty| {
        for proc in ty.iter_self_procs() {
            match proc.get().code {
                Code::Present(ref code) => {
                    present += 1;
                    analyzer.check_proc(proc, code);
                }
                Code::Invalid(_) => invalid += 1,
                Code::Builtin => builtin += 1,
                Code::Disabled => panic!("proc parsing was enabled, but also disabled. this is a bug"),
            }
        }
    });

    cli_println!("Procs analyzed: {}. Errored: {}. Builtins: {}.\n", present, invalid, builtin);

    cli_println!("============================================================");
    cli_println!("Analyzing proc call tree...\n");
    analyzer.check_proc_call_tree();

    cli_println!("============================================================");
    cli_println!("Analyzing proc override validity...\n");
    objtree.root().recurse(&mut |ty| {
        for proc in ty.iter_self_procs() {
            analyzer.check_kwargs(proc);
        }
    });

    analyzer.finish_check_kwargs();
}

// ----------------------------------------------------------------------------
// Analysis environment

struct BadOverride {
    missing: Vec<String>,
    location: Location,
}

struct CalledAt {
    location: Location,
    others: u32,
}

#[derive(Default)]
struct KwargInfo {
    location: Location,
    // kwarg name -> location that the proc is called with that arg
    called_at: BTreeMap<String, CalledAt>,
    // Debug(ProcRef) -> its definition location
    bad_overrides_at: BTreeMap<String, BadOverride>,
}

/// Struct for SpacemanDMM_* directives
struct ProcDirective<'o> {
    directive: HashMap<ProcRef<'o>, (bool, Location)>,
    can_be_disabled: bool,
    set_at_definition: bool,
    can_be_global: bool,
    directive_string: &'static str,
}

impl<'o> ProcDirective<'o> {
    pub fn new(directive_string: &'static str, can_be_disabled: bool, set_at_definition: bool, can_be_global: bool) -> ProcDirective<'o> {
        ProcDirective {
            directive: Default::default(),
            directive_string,
            can_be_disabled,
            set_at_definition,
            can_be_global,
        }
    }

    pub fn insert(&mut self, proc: ProcRef<'o>, enable: bool, location: Location) -> Result<(), DMError> {
        if proc.ty().is_root() && !self.can_be_global {
            return Err(error(location, format!("{} sets {}, which cannot be set on global procs", proc, self.directive_string))
                .with_errortype("incompatible_directive"))
        }
        if !enable && !self.can_be_disabled {
            return Err(error(location, format!("{} sets {} false, but it cannot be disabled.", proc, self.directive_string))
                .with_errortype("disabled_directive")
                .set_severity(Severity::Warning))
        }
        if let Some((_, originallocation)) = self.directive.get(&proc) {
            return Err(error(location, format!("{} sets {} twice", proc, self.directive_string))
                .with_note(*originallocation, "first definition here")
                .with_errortype("sets_directive_twice")
                .set_severity(Severity::Warning))
        }
        self.directive.insert(proc, (enable, location));
        Ok(())
    }

    /// Check if this specific ProcRef has this directive
    pub fn get(&self, proc: ProcRef<'o>) -> Option<&(bool, Location)> {
        self.directive.get(&proc)
    }

    /// Check if this ProcRef or its parents have this directive
    pub fn get_self_or_parent(&self, proc: ProcRef<'o>) -> Option<(ProcRef<'o>, bool, Location)> {
        let mut next = Some(proc);
        while let Some(current) = next {
            if let Some(&(truthy, location)) = self.get(current) {
                return Some((current, truthy, location))
            }
            next = current.parent_proc();
        }
        None
    }

    fn try_copy_from_parent(&mut self, proc: ProcRef<'o>) {
        if self.directive.get(&proc).is_none() {
            if let Some(parent) = proc.parent_proc() {
                if let Some((_, true, location)) = self.get_self_or_parent(parent) {
                    let _ = self.insert(proc, true, location);
                }
            }
        }
    }
}

/// Helper evaluation for directive true/false setting
pub fn directive_value_to_truthy(expr: &Expression, location: Location) -> Result<bool, DMError> {
    // Maybe this should be using constant evaluation, but for now accept TRUE and FALSE directly.
    match expr.as_term() {
        Some(Term::Int(0)) => Ok(false),
        Some(Term::Int(1)) => Ok(true),
        Some(Term::Ident(i)) if i == "FALSE" => Ok(false),
        Some(Term::Ident(i)) if i == "TRUE" => Ok(true),
        _ => Err(error(location, format!("invalid value for set {:?}", expr))
        .set_severity(Severity::Warning)),
    }
}

/// An ordered chain of ProcRef calls with their location and whether or not they are in a new context
#[derive(Default, Clone)]
pub struct CallStack<'o> {
    call_stack: VecDeque<(ProcRef<'o>, Location, bool)>,
}

impl<'o> CallStack<'o> {
    pub fn add_step(&mut self, proc: ProcRef<'o>, location: Location, new_context: bool) {
        self.call_stack.push_back((proc, location, new_context));
    }
}

trait DMErrorExt {
    fn with_callstack(self, stack: CallStack) -> Self;
    fn with_blocking_builtins(self, blockers: &Vec<(String, Location)>) -> Self;
    fn with_impure_operations(self, impures: &Vec<(String, Location)>) -> Self;
}

impl DMErrorExt for DMError {
    fn with_callstack(mut self, stack: CallStack) -> DMError {
        for (procref, location, new_context) in stack.call_stack.iter() {
            self.add_note(*location, format!("{}() called here", procref));
        }
        self
    }

    fn with_blocking_builtins(mut self, blockers: &Vec<(String, Location)>) -> DMError {
        for (procname, location) in blockers.iter() {
            self.add_note(*location, format!("{}() called here", procname));
        }
        self
    }

    fn with_impure_operations(mut self, impures: &Vec<(String, Location)>) -> DMError {
        for (impure, location) in impures.iter() {
            self.add_note(*location, format!("{} happens here", impure));
        }
        self
    }
}

#[derive(Default)]
pub struct ViolatingProcs<'o> {
    violators: HashMap<ProcRef<'o>, Vec<(String, Location)>>,
}

impl<'o> ViolatingProcs<'o> {
    pub fn insert_violator(&mut self, proc: ProcRef<'o>, builtin: &str, location: Location) {
        self.violators.entry(proc).or_default().push((builtin.to_string(), location));
    }

    pub fn get_violators(&self, proc: ProcRef<'o>) -> Option<&Vec<(String, Location)>> {
        self.violators.get(&proc)
    }
}

/// A deeper analysis of an ObjectTree
pub struct AnalyzeObjectTree<'o> {
    context: &'o Context,
    objtree: &'o ObjectTree,

    return_type: HashMap<ProcRef<'o>, TypeExpr<'o>>,
    must_call_parent: ProcDirective<'o>,
    must_not_override: ProcDirective<'o>,
    private: ProcDirective<'o>,
    protected: ProcDirective<'o>,
    must_not_sleep: ProcDirective<'o>,
    sleep_exempt: ProcDirective<'o>,
    must_be_pure: ProcDirective<'o>,
    can_be_redefined: ProcDirective<'o>,
    // Debug(ProcRef) -> KwargInfo
    used_kwargs: BTreeMap<String, KwargInfo>,

    call_tree: HashMap<ProcRef<'o>, Vec<(ProcRef<'o>, Location, bool)>>,

    sleeping_procs: ViolatingProcs<'o>,
    impure_procs: ViolatingProcs<'o>,
    waitfor_procs: HashSet<ProcRef<'o>>,
}

impl<'o> AnalyzeObjectTree<'o> {
    pub fn new(context: &'o Context, objtree: &'o ObjectTree) -> Self {
        let mut return_type = HashMap::default();
        return_type.insert(objtree.root().get_proc("get_step").unwrap(), StaticType::Type(objtree.expect("/turf")).into());

        AnalyzeObjectTree {
            context,
            objtree,
            return_type,
            must_call_parent: ProcDirective::new("SpacemanDMM_should_call_parent", true, false, false),
            must_not_override: ProcDirective::new("SpacemanDMM_should_not_override", false, false, false),
            private: ProcDirective::new("SpacemanDMM_private_proc", false, true, false),
            protected: ProcDirective::new("SpacemanDMM_protected_proc", false, true, false),
            must_not_sleep: ProcDirective::new("SpacemanDMM_should_not_sleep", false, true, true),
            sleep_exempt: ProcDirective::new("SpacemanDMM_allowed_to_sleep", false, true, true),
            must_be_pure: ProcDirective::new("SpacemanDMM_should_be_pure", false, true, true),
            can_be_redefined: ProcDirective::new("SpacemanDMM_can_be_redefined", false, false, false),
            used_kwargs: Default::default(),
            call_tree: Default::default(),
            sleeping_procs: Default::default(),
            impure_procs: Default::default(),
            waitfor_procs: Default::default(),
        }
    }

    /// Analyze a specific proc
    pub fn check_proc(&mut self, proc: ProcRef<'o>, code: &'o [Spanned<Statement>]) {
        self.must_not_sleep.try_copy_from_parent(proc);
        self.must_be_pure.try_copy_from_parent(proc);

        AnalyzeProc::new(self, self.context, self.objtree, proc).run(code)
    }

    #[inline]
    fn add_directive_or_error(&mut self, proc: ProcRef<'o>, directive: &str, expr: &Expression, location: Location) {
        let procdirective = match directive {
            "SpacemanDMM_should_not_override" => &mut self.must_not_override,
            "SpacemanDMM_should_call_parent" => &mut self.must_call_parent,
            "SpacemanDMM_private_proc" => &mut self.private,
            "SpacemanDMM_protected_proc" => &mut self.protected,
            "SpacemanDMM_should_not_sleep" => &mut self.must_not_sleep,
            "SpacemanDMM_allowed_to_sleep" => &mut self.sleep_exempt,
            "SpacemanDMM_should_be_pure" => &mut self.must_be_pure,
            "SpacemanDMM_can_be_redefined" => &mut self.can_be_redefined,
            other => {
                error(location, format!("unknown linter setting {:?}", directive))
                    .with_errortype("unknown_linter_setting")
                    .set_severity(Severity::Warning)
                    .register(self.context);
                return
            }
        };

        if procdirective.set_at_definition {
            if let Some(procdef) = &mut proc.get_declaration() {
                if procdef.location != proc.get().location {
                    error(location, format!("Can't define procs {} outside their initial definition", directive))
                        .set_severity(Severity::Warning)
                        .register(self.context);
                    return
                }
            }
        }

        match directive_value_to_truthy(expr, location) {
            Ok(truthy) => {
                if let Err(error) = procdirective.insert(proc, truthy, location) {
                    self.context.register_error(error);
                }
            },
            Err(error) => self.context.register_error(error.with_errortype("invalid_lint_directive_value")),
        }
    }

    pub fn check_proc_call_tree(&mut self) {
        for (procref, &(_, location)) in self.must_not_sleep.directive.iter() {
            if let Some(_) = self.waitfor_procs.get(&procref) {
                error(procref.get().location, format!("{} sets SpacemanDMM_should_not_sleep but also sets waitfor = 0", procref))
                    .with_note(location, "SpacemanDMM_should_not_sleep set here")
                    .with_errortype("must_not_sleep")
                    .register(self.context);
                continue
            }
            if let Some(sleepvec) = self.sleeping_procs.get_violators(*procref) {
                error(procref.get().location, format!("{} sets SpacemanDMM_should_not_sleep but calls blocking built-in(s)", procref))
                    .with_note(location, "SpacemanDMM_should_not_sleep set here")
                    .with_errortype("must_not_sleep")
                    .with_blocking_builtins(sleepvec)
                    .register(self.context)
            }
            let mut visited = HashSet::<ProcRef<'o>>::new();
            let mut to_visit = VecDeque::<(ProcRef<'o>, CallStack, bool)>::new();
            if let Some(procscalled) = self.call_tree.get(procref) {
                for (proccalled, location, new_context) in procscalled {
                    let mut callstack = CallStack::default();
                    callstack.add_step(*proccalled, *location, *new_context);
                    to_visit.push_back((*proccalled, callstack, *new_context));
                }
            }
<<<<<<< HEAD
            while !to_visit.is_empty() {
                guard!(let Some((nextproc, callstack, new_context)) = to_visit.pop_front() else {
                    break
                });
                if let Some(_) = visited.get(&nextproc) {
=======
            while let Some((nextproc, callstack)) = to_visit.pop_front() {
                if !visited.insert(nextproc) {
>>>>>>> 430dff1c
                    continue
                }
                if let Some(_) = self.waitfor_procs.get(&nextproc) {
                    continue
                }
                if let Some(_) = self.sleep_exempt.get(nextproc) {
                    continue
                }
                if new_context {
                    continue
                }
                if let Some(sleepvec) = self.sleeping_procs.get_violators(nextproc) {
                    error(procref.get().location, format!("{} sets SpacemanDMM_should_not_sleep but calls blocking proc {}", procref, nextproc))
                        .with_note(location, "SpacemanDMM_should_not_sleep set here")
                        .with_errortype("must_not_sleep")
                        .with_callstack(callstack)
                        .with_blocking_builtins(sleepvec)
                        .register(self.context)
<<<<<<< HEAD
                } else {
                    guard!(let Some(calledvec) = self.call_tree.get(&nextproc) else {
                        continue
                    });
                    for (proccalled, location, new_context) in calledvec.iter() {
=======
                } else if let Some(calledvec) = self.call_tree.get(&nextproc) {
                    for (proccalled, location) in calledvec.iter() {
>>>>>>> 430dff1c
                        let mut newstack = callstack.clone();
                        newstack.add_step(*proccalled, *location, *new_context);
                        to_visit.push_back((*proccalled, newstack, *new_context));
                    }
                }
            }
        }

        for (procref, (_, location)) in self.must_be_pure.directive.iter() {
            if let Some(impurevec) = self.impure_procs.get_violators(*procref) {
                error(procref.get().location, format!("{} does impure operations", procref))
                    .with_errortype("must_be_pure")
                    .with_note(*location, "SpacemanDMM_should_be_pure set here")
                    .with_impure_operations(impurevec)
                    .register(self.context)
            }
            let mut visited = HashSet::<ProcRef<'o>>::new();
            let mut to_visit = VecDeque::<(ProcRef<'o>, CallStack)>::new();
            if let Some(procscalled) = self.call_tree.get(procref) {
                for (proccalled, location, new_context) in procscalled {
                    let mut callstack = CallStack::default();
                    callstack.add_step(*proccalled, *location, *new_context);
                    to_visit.push_back((*proccalled, callstack));
                }
            }
            while let Some((nextproc, callstack)) = to_visit.pop_front() {
                if !visited.insert(nextproc) {
                    continue
                }
                if let Some(impurevec) = self.impure_procs.get_violators(nextproc) {
                    error(procref.get().location, format!("{} sets SpacemanDMM_should_be_pure but calls a {} that does impure operations", procref, nextproc))
                        .with_note(*location, "SpacemanDMM_should_be_pure set here")
                        .with_errortype("must_be_pure")
                        .with_callstack(callstack)
                        .with_impure_operations(impurevec)
                        .register(self.context)
<<<<<<< HEAD
                } else {
                    guard!(let Some(calledvec) = self.call_tree.get(&nextproc) else {
                        continue
                    });
                    for (proccalled, location, new_context) in calledvec.iter() {
=======
                } else if let Some(calledvec) = self.call_tree.get(&nextproc) {
                    for (proccalled, location) in calledvec.iter() {
>>>>>>> 430dff1c
                        let mut newstack = callstack.clone();
                        newstack.add_step(*proccalled, *location, *new_context);
                        to_visit.push_back((*proccalled, newstack));
                    }
                }
            }
        }
    }

    /// Gather and store set directives for the given proc using the provided code body
    pub fn gather_settings(&mut self, proc: ProcRef<'o>, code: &'o [Spanned<Statement>]) {
        for statement in code.iter() {
            if let Statement::Setting { ref name, ref value, .. } = statement.elem {
                if name == "SpacemanDMM_return_type" {
                    if let Some(Term::Prefab(fab)) = value.as_term() {
                        let bits: Vec<_> = fab.path.iter().map(|(_, name)| name.to_owned()).collect();
                        let ty = self.static_type(statement.location, &bits);
                        self.return_type.insert(proc, TypeExpr::from(ty));
                    } else {
                        match TypeExpr::compile(proc, statement.location, value) {
                            Ok(expr) => { self.return_type.insert(proc, expr); },
                            Err(error) => error
                                .with_component(dm::Component::DreamChecker)
                                .register(self.context),
                        }
                    }
                } else if name.starts_with("SpacemanDMM_") {
                    self.add_directive_or_error(proc, &name.as_str(), value, statement.location);
                } else if !KNOWN_SETTING_NAMES.contains(&name.as_str()) {
                    error(statement.location, format!("unknown setting {:?}", name))
                        .set_severity(Severity::Warning)
                        .register(self.context);
                } else {
                    match name.as_str() {
                        "background" | "waitfor" | "hidden" | "instant" | "popup_menu" => {
                            if let Err(_) = directive_value_to_truthy(value, statement.location) {
                                error(statement.location, format!("set {} must be 0/1/TRUE/FALSE", name.as_str()))
                                    .set_severity(Severity::Warning)
                                    .with_errortype("invalid_set_value")
                                    .register(self.context);
                            }
                        },
                        "name" | "category" | "desc" => {
                            if let Some(term) = value.as_term() {
                                match term {
                                    // TODO: detect procs-as-verbs here
                                    Term::String(_) | Term::InterpString(_, _) => {},
                                    // category can be set null to hide it
                                    Term::Null if name.as_str() == "category" => {},
                                    other => {
                                        error(statement.location, format!("set {} must have a string value", name.as_str()))
                                            .set_severity(Severity::Warning)
                                            .with_errortype("invalid_set_value")
                                            .register(self.context);
                                    },
                                }
                            }
                        },
                        "invisibility" => {
                            if let Some(Term::Int(i)) = value.as_term() {
                                if *i >= 0 && *i <= 100 {
                                    continue;
                                }
                            }
                            error(statement.location, "set invisibility must be 0-100")
                                .set_severity(Severity::Warning)
                                .with_errortype("invalid_set_value")
                                .register(self.context);
                        },
                        _ => {},
                    }
                }
            } else {
                break;
            }
        }
    }

    /// Check and build a list of bad overrides of kwargs for a ProcRef
    pub fn check_kwargs(&mut self, proc: ProcRef) {
        let param_names: HashSet<&String> = proc.parameters.iter().map(|p| &p.name).collect();

        // Start at the parent - calls which immediately resolve to bad kwargs
        // error earlier in the process.
        let mut next = proc.parent_proc();
        while let Some(current) = next {
            if let Some(kwargs) = self.used_kwargs.get_mut(&current.to_string()) {
                let mut missing = Vec::new();

                for (keyword, location) in kwargs.called_at.iter() {
                    if !param_names.contains(keyword) {
                        missing.push(keyword.to_owned());
                    }
                }

                if !missing.is_empty() {
                    kwargs.bad_overrides_at.insert(
                        proc.ty().path.to_owned(),
                        BadOverride { missing, location: proc.location });
                }
            }
            next = current.parent_proc();
        }
    }

    /// Finish analyzing kwargs for missing overrides
    pub fn finish_check_kwargs(&self) {
        for (base_procname, kwarg_info) in self.used_kwargs.iter() {
            if kwarg_info.bad_overrides_at.is_empty() {
                continue
            }

            // List out the child procs that are missing overrides.
            let msg = match kwarg_info.bad_overrides_at.len() {
                1 => format!("an override of {} is missing keyword args", base_procname),
                len => format!("{} overrides of {} are missing keyword args", len, base_procname),
            };
            let mut error = error(kwarg_info.location, msg)
                .with_errortype("override_missing_keyword_arg");
            let mut missing = HashSet::new();
            for (child_procname, bad_override) in kwarg_info.bad_overrides_at.iter() {
                error.add_note(bad_override.location, format!("{} is missing \"{}\"",
                    child_procname,
                    bad_override.missing.join("\", \"")));
                missing.extend(bad_override.missing.iter());
            }

            // List call sites. If nobody ever calls these as kwargs, then
            // there's not gonna be a problem.
            for (arg_name, called_at) in kwarg_info.called_at.iter() {
                if !missing.contains(arg_name) {
                    continue
                }

                if called_at.others > 0 {
                    error.add_note(called_at.location, format!("called with {:?} here, and {} other places",
                        arg_name, called_at.others));
                } else {
                    error.add_note(called_at.location, format!("called with {:?} here", arg_name));
                }
            }

            error.register(self.context);
        }
    }

    fn static_type(&mut self, location: Location, of: &[String]) -> StaticType<'o> {
        match static_type(self.objtree, location, of) {
            Ok(s) => s,
            Err(e) => {
                e.register(self.context);
                StaticType::None
            }
        }
    }
}

fn static_type<'o>(objtree: &'o ObjectTree, location: Location, mut of: &[String]) -> Result<StaticType<'o>, DMError> {
    while !of.is_empty() && ["static", "global", "const", "tmp", "SpacemanDMM_final", "SpacemanDMM_private", "SpacemanDMM_protected"].contains(&&*of[0]) {
        of = &of[1..];
    }

    if of.is_empty() {
        Ok(StaticType::None)
    } else if of[0] == "list" {
        let keys = static_type(objtree, location, &of[1..])?;
        Ok(StaticType::List {
            list: objtree.expect("/list"),
            keys: Box::new(keys),
        })
    } else if let Some(ty) = objtree.type_by_path(of) {
        Ok(StaticType::Type(ty))
    } else {
        Err(error(location, format!("undefined type: {}", FormatTreePath(of))))
    }
}

fn error<S: Into<String>>(location: Location, desc: S) -> DMError {
    DMError::new(location, desc).with_component(dm::Component::DreamChecker)
}

// ----------------------------------------------------------------------------
// Variable analyzer

/// Examines an ObjectTree for var definitions that are invalid
pub fn check_var_defs(objtree: &ObjectTree, context: &Context) {
    for typeref in objtree.iter_types() {
        let path = &typeref.path;

        for parent in typeref.iter_parent_types() {
            if parent.is_root() {
                break;
            }

            if &parent.path == path {
                continue;
            }

            for (varname, typevar) in typeref.vars.iter() {
                if varname == "vars" {
                    continue;
                }
                if path == "/client" && varname == "parent_type" {
                    continue;
                }

                guard!(let Some(parentvar) = parent.vars.get(varname)
                    else { continue });

                guard!(let Some(decl) = &parentvar.declaration
                    else { continue });

                if let Some(mydecl) = &typevar.declaration {
                    if typevar.value.location.is_builtins() {
                        continue;
                    }
                    DMError::new(mydecl.location, format!("{} redeclares var {:?}", path, varname))
                        .with_note(decl.location, format!("declared on {} here", parent.path))
                        .register(context);
                }

                if decl.var_type.flags.is_final() {
                    DMError::new(typevar.value.location, format!("{} overrides final var {:?}", path, varname))
                        .with_errortype("final_var")
                        .with_note(decl.location, format!("declared final on {} here", parent.path))
                        .register(context);
                }

                if decl.var_type.flags.is_private() {
                    DMError::new(typevar.value.location, format!("{} overrides private var {:?}", path, varname))
                        .with_errortype("private_var")
                        .with_note(decl.location, format!("declared private on {} here", parent.path))
                        .register(context);
                }
            }
        }
    }
}

// ----------------------------------------------------------------------------
// Procedure analyzer
#[derive(Debug)]
pub struct ControlFlow {
    pub returns: bool,
    pub continues: bool,
    pub breaks: bool,
    pub fuzzy: bool,
}

impl ControlFlow {
    pub fn alltrue() -> ControlFlow {
        ControlFlow {
            returns: true,
            continues: true,
            breaks: true,
            fuzzy: false,
        }
    }
    pub fn allfalse() -> ControlFlow {
        ControlFlow {
            returns: false,
            continues: false,
            breaks: false,
            fuzzy: false,
        }
    }
    pub fn terminates(&self) -> bool {
        return !self.fuzzy && ( self.returns || self.continues || self.breaks )
    }

    pub fn terminates_loop(&self) -> bool {
        return !self.fuzzy && ( self.returns || self.breaks )
    }

    pub fn no_else(&mut self) {
        self.returns = false;
        self.continues = false;
        self.breaks = false;
    }

    pub fn merge(&mut self, other: ControlFlow) {
        if !self.fuzzy && other.returns {
            self.returns = true;
        }
        if other.fuzzy {
            self.returns = false;
        }
        if other.continues {
            self.continues = true;
        }
        if other.breaks {
            self.breaks = true;
        }
        if other.fuzzy {
            self.fuzzy = true;
        }
    }

    pub fn merge_false(&mut self, other: ControlFlow) {
        if !other.returns {
            self.returns = false;
        }
        if !other.continues {
            self.continues = false;
        }
        if !other.breaks {
            self.breaks = false;
        }
        if other.fuzzy {
            self.fuzzy = true;
        }
    }

    pub fn finalize(&mut self) {
        if self.returns || self.breaks || self.continues {
            self.fuzzy = false;
        }
    }

    pub fn end_loop(&mut self) {
        self.returns = false;
        self.continues = false;
        self.breaks = false;
        self.fuzzy = false;
    }
}

#[derive(Debug, Clone)]
struct LocalVar<'o> {
    location: Location,
    analysis: Analysis<'o>,
}

impl<'o> From<Analysis<'o>> for LocalVar<'o> {
    fn from(analysis: Analysis<'o>) -> Self {
        LocalVar { location: Location::default(), analysis }
    }
}

struct AnalyzeProc<'o, 's> {
    env: &'s mut AnalyzeObjectTree<'o>,
    context: &'o Context,
    objtree: &'o ObjectTree,
    ty: TypeRef<'o>,
    proc_ref: ProcRef<'o>,
    calls_parent: bool,
    inside_newcontext: u32,
}

impl<'o, 's> AnalyzeProc<'o, 's> {
    fn new(env: &'s mut AnalyzeObjectTree<'o>, context: &'o Context, objtree: &'o ObjectTree, proc_ref: ProcRef<'o>) -> Self {
        let ty = proc_ref.ty();

        AnalyzeProc {
            env,
            context,
            objtree,
            ty,
            proc_ref,
            calls_parent: false,
            inside_newcontext: 0,
        }
    }

    pub fn run(&mut self, block: &'o [Spanned<Statement>]) {
        let mut local_vars = HashMap::<String, LocalVar>::new();
        local_vars.insert(".".to_owned(), Analysis::empty().into());
        local_vars.insert("args".to_owned(), Analysis::from_static_type_impure(self.objtree.expect("/list")).into());
        local_vars.insert("usr".to_owned(), Analysis::from_static_type(self.objtree.expect("/mob")).into());
        if !self.ty.is_root() {
            local_vars.insert("src".to_owned(), Analysis::from_static_type(self.ty).into());
        }
        local_vars.insert("global".to_owned(), Analysis {
            static_ty: StaticType::Type(self.objtree.root()),
            aset: assumption_set![Assumption::IsNull(false)],
            value: None,
            fix_hint: None,
            is_impure: Some(true),
        }.into());

        for param in self.proc_ref.get().parameters.iter() {
            let mut analysis = self.static_type(param.location, &param.var_type.type_path);
            analysis.is_impure = Some(true); // all params are impure
            local_vars.insert(param.name.to_owned(), LocalVar {
                location: self.proc_ref.location,
                analysis,
            });
            //println!("adding parameters {:#?}", self.local_vars);
        }

        self.visit_block(block, &mut local_vars);

        //println!("purity {}", self.is_pure);

        if let Some(parent) = self.proc_ref.parent_proc() {
            if let Some((proc, true, location)) = self.env.private.get_self_or_parent(self.proc_ref) {
                if proc != self.proc_ref {
                    error(self.proc_ref.location, format!("proc overrides private parent, prohibited by {}", proc))
                    .with_note(location, "prohibited by this private_proc annotation")
                    .with_errortype("private_proc")
                    .register(self.context);
                }
            }
            if let Some((proc, true, location)) = self.env.must_not_override.get_self_or_parent(self.proc_ref) {
                if proc != self.proc_ref {
                    error(self.proc_ref.location, format!("proc overrides parent, prohibited by {}", proc))
                        .with_note(location, "prohibited by this must_not_override annotation")
                        .with_errortype("must_not_override")
                        .register(self.context);
                }
            }
            if !self.calls_parent {
                if let Some((proc, true, location)) = self.env.must_call_parent.get_self_or_parent(self.proc_ref) {
                    error(self.proc_ref.location, format!("proc never calls parent, required by {}", proc))
                        .with_note(location, "required by this must_call_parent annotation")
                        .with_errortype("must_call_parent")
                        .register(self.context);
                }
            }
            if !parent.is_builtin() && self.proc_ref.ty() == parent.ty()
                && self.env.can_be_redefined.get_self_or_parent(self.proc_ref).is_none() {
                error(self.proc_ref.location, format!("redefining proc {}/{}", self.ty, self.proc_ref.name()))
                    .with_errortype("redefined_proc")
                    .with_note(parent.location, "previous definition is here")
                    .set_severity(Severity::Hint)
                    .register(self.context);
            }
        }
    }

    fn visit_block(&mut self, block: &'o [Spanned<Statement>], local_vars: &mut HashMap<String, LocalVar<'o>>) -> ControlFlow {
        let mut term = ControlFlow::allfalse();
        for stmt in block.iter() {
            if term.terminates() {
                error(stmt.location,"possible unreachable code here")
                    .register(self.context);
                return term // stop evaluating
            }
            let state = self.visit_statement(stmt.location, &stmt.elem, local_vars);
            term.merge(state);
        }
        return term
    }

    fn loop_condition_check(&mut self, location: Location, expression: &'o Expression) {
        match expression.is_truthy() {
            Some(true) => {
                error(location,"loop condition is always true")
                    .register(self.context);
            },
            Some(false) => {
                error(location,"loop condition is always false")
                    .register(self.context);
            }
            _ => ()
        };
    }

    fn visit_control_condition(&mut self, location: Location, expression: &'o Expression) {
        if expression.is_const_eval() {
            error(location,"control flow condition is a constant evalutation")
                    .register(self.context);
        }
        else if let Some(term) = expression.as_term() {
            if term.is_static() {
                error(location,"control flow condition is a static term")
                    .with_errortype("control_condition_static")
                    .register(self.context);
            }
        }
    }

    fn visit_statement(&mut self, location: Location, statement: &'o Statement, local_vars: &mut HashMap<String, LocalVar<'o>>) -> ControlFlow {
        match statement {
            Statement::Expr(expr) => {
                match expr {
                    Expression::Base { unary, term, follow } => {
                        if let Term::Call(call, vec) = &term.elem {
                            if let Some(proc) = self.ty.get_proc(call) {
                                if let Some((_, _, loc)) = self.env.must_be_pure.get_self_or_parent(proc) {
                                    error(location, format!("call to pure proc {} discards return value", call))
                                        .with_note(loc, "prohibited by this must_be_pure annotation")
                                        .register(self.context);
                                }
                            }
                        }
                    },
                    Expression::BinaryOp { op: BinaryOp::LShift, lhs, rhs } => {
                        let lhsanalysis = self.visit_expression(location, lhs, None, local_vars);
                        if let Some(impurity) = lhsanalysis.is_impure {
                            if impurity {
                                self.env.impure_procs.insert_violator(self.proc_ref, "purity breaking << on expression", location);
                            }
                        }
                    },
                    _ => {},
                }
                self.visit_expression(location, expr, None, local_vars);
            },
            Statement::Return(Some(expr)) => {
                // TODO: factor in the previous return type if there was one
                let return_type = self.visit_expression(location, expr, None, local_vars);
                local_vars.get_mut(".").unwrap().analysis = return_type;
                return ControlFlow { returns: true, continues: false, breaks: false, fuzzy: false }
            },
            Statement::Return(None) => { return ControlFlow { returns: true, continues: false, breaks: false, fuzzy: false } },
            Statement::Crash(expr) => {
                self.visit_expression(location, expr, None, local_vars);
                return ControlFlow { returns: true, continues: false, breaks: false, fuzzy: false }
            },
            Statement::Throw(expr) => { self.visit_expression(location, expr, None, local_vars); },
            Statement::While { condition, block } => {
                let mut scoped_locals = local_vars.clone();
                self.visit_expression(location, condition, None, &mut scoped_locals);
                let mut state = self.visit_block(block, &mut scoped_locals);
                state.end_loop();
                return state
            },
            Statement::DoWhile { block, condition } => {
                let mut scoped_locals = local_vars.clone();
                let mut state = self.visit_block(block, &mut scoped_locals);
                if state.terminates_loop() {
                    error(location,"do while terminates without ever reaching condition")
                        .register(self.context);
                    return state
                }
                self.visit_expression(condition.location, &condition.elem, None, &mut scoped_locals);

                state.end_loop();
                return state
            },
            Statement::If { arms, else_arm } => {
                let mut allterm = ControlFlow::alltrue();
                let mut alwaystrue = false;
                for (condition, ref block) in arms.iter() {
                    let mut scoped_locals = local_vars.clone();
                    self.visit_control_condition(condition.location, &condition.elem);
                    if alwaystrue {
                        error(condition.location,"unreachable if block, preceeding if/elseif condition(s) are always true")
                            .register(self.context);
                    }
                    self.visit_expression(condition.location, &condition.elem, None, &mut scoped_locals);
                    let state = self.visit_block(block, &mut scoped_locals);
                    match condition.elem.is_truthy() {
                        Some(true) => {
                            error(condition.location,"if condition is always true")
                                .with_errortype("if_condition_determinate")
                                .register(self.context);
                            allterm.merge_false(state);
                            alwaystrue = true;
                        },
                        Some(false) => {
                            error(condition.location,"if condition is always false")
                                .with_errortype("if_condition_determinate")
                                .register(self.context);
                        },
                        None => allterm.merge_false(state)
                    };
                }
                if let Some(else_arm) = else_arm {
                    if alwaystrue {
                        if let Some(else_expr) = else_arm.first() {
                            error(else_expr.location ,"unreachable else block, preceeding if/elseif condition(s) are always true")
                                .register(self.context);
                        }
                    }
                    let state = self.visit_block(else_arm, &mut local_vars.clone());
                    allterm.merge_false(state);
                } else {
                    allterm.no_else();
                    return allterm
                }
                allterm.finalize();
                return allterm
            },
            Statement::ForLoop { init, test, inc, block } => {
                let mut scoped_locals = local_vars.clone();
                if let Some(init) = init {
                    self.visit_statement(location, init, &mut scoped_locals);
                }
                if let Some(test) = test {
                    self.loop_condition_check(location, test);
                    self.visit_control_condition(location, test);
                    self.visit_expression(location, test, None, &mut scoped_locals);
                }
                if let Some(inc) = inc {
                    self.visit_statement(location, inc, &mut scoped_locals);
                }
                let mut state = self.visit_block(block, &mut scoped_locals);
                state.end_loop();
                return state
            },
            Statement::ForList { in_list, block, var_type, name, .. } => {
                let mut scoped_locals = local_vars.clone();
                if let Some(in_list) = in_list {
                    self.visit_expression(location, in_list, None, &mut scoped_locals);
                }
                if let Some(var_type) = var_type {
                    self.visit_var(location, var_type, name, None, &mut scoped_locals);
                }
                let mut state = self.visit_block(block, &mut scoped_locals);
                state.end_loop();
                return state
            },
            Statement::ForRange { var_type, name, start, end, step, block } => {
                let mut scoped_locals = local_vars.clone();
                self.visit_expression(location, end, None, &mut scoped_locals);
                if let Some(step) = step {
                    self.visit_expression(location, step, None, &mut scoped_locals);
                }
                if let Some(var_type) = var_type {
                    self.visit_var(location, var_type, name, Some(start), &mut scoped_locals);
                }
                let mut state = self.visit_block(block, &mut scoped_locals);
                if let Some(startterm) = start.as_term() {
                    if let Some(endterm) = end.as_term() {
                        if let Some(validity) = startterm.valid_for_range(endterm, step) {
                            if !validity {
                                error(location,"for range loop body is never reached due to invalid range")
                                    .register(self.context);
                            } else {
                                return state
                            }
                        }
                    }
                }
                state.end_loop();
                return state
            },
            Statement::Var(var) => self.visit_var_stmt(location, var, local_vars),
            Statement::Vars(vars) => {
                for each in vars.iter() {
                    self.visit_var_stmt(location, each, local_vars);
                }
            },
            Statement::Setting { name, mode: SettingMode::Assign, value } => {
                if name != "waitfor" {
                    return ControlFlow::allfalse()
                }
                match match value.as_term() {
                    Some(Term::Int(0)) => Some(true),
                    Some(Term::Ident(i)) if i == "FALSE" => Some(true),
                    _ => None,
                } {
                    Some(_) => { self.env.waitfor_procs.insert(self.proc_ref); },
                    None => (),
                }
            },
            Statement::Setting { .. } => {},
            Statement::Spawn { delay, block } => {
                self.inside_newcontext = self.inside_newcontext.wrapping_add(1);
                let mut scoped_locals = local_vars.clone();
                if let Some(delay) = delay {
                    self.visit_expression(location, delay, None, &mut scoped_locals);
                }
                self.visit_block(block, &mut scoped_locals);
                self.inside_newcontext = self.inside_newcontext.wrapping_sub(1);
            },
            Statement::Switch { input, cases, default } => {
                let mut allterm = ControlFlow::alltrue();
                self.visit_control_condition(location, input);
                self.visit_expression(location, input, None, local_vars);
                for (case, ref block) in cases.iter() {
                    let mut scoped_locals = local_vars.clone();
                    for case_part in case.elem.iter() {
                        match case_part {
                            dm::ast::Case::Exact(expr) => { self.visit_expression(case.location, expr, None, &mut scoped_locals); },
                            dm::ast::Case::Range(start, end) => {
                                self.visit_expression(case.location, start, None, &mut scoped_locals);
                                self.visit_expression(case.location, end, None, &mut scoped_locals);
                            }
                        }
                    }
                    let state = self.visit_block(block, &mut scoped_locals);
                    allterm.merge_false(state);
                }
                if let Some(default) = default {
                    let state = self.visit_block(default, &mut local_vars.clone());
                    allterm.merge_false(state);
                } else {
                    allterm.no_else();
                    return allterm
                }
                allterm.finalize();
                return allterm
            },
            Statement::TryCatch { try_block, catch_params, catch_block } => {
                self.visit_block(try_block, &mut local_vars.clone());
                if catch_params.len() > 1 {
                    error(location, format!("Expected 0 or 1 catch parameters, got {}", catch_params.len()))
                        .set_severity(Severity::Warning)
                        .register(self.context);
                }
                let mut catch_locals = local_vars.clone();
                for caught in catch_params.iter() {
                    let (var_name, mut type_path) = match caught.split_last() {
                        Some(x) => x,
                        None => continue
                    };
                    match type_path.split_first() {
                        Some((first, rest)) if first == "var" => type_path = rest,
                        _ => {}
                    }
                    let var_type: VarType = type_path.iter().map(ToOwned::to_owned).collect();
                    self.visit_var(location, &var_type, var_name, None, &mut catch_locals);
                }
                self.visit_block(catch_block, &mut catch_locals);
            },
            Statement::Continue(_) => { return ControlFlow { returns: false, continues: true, breaks: false, fuzzy: true } },
            Statement::Break(_) => { return ControlFlow { returns: false, continues: false, breaks: true, fuzzy: true } },
            Statement::Goto(_) => {},
            Statement::Label { name: _, block } => { self.visit_block(block, &mut local_vars.clone()); },
            Statement::Del(expr) => { self.visit_expression(location, expr, None, local_vars); },
        }
        return ControlFlow::allfalse()
    }

    fn visit_var_stmt(&mut self, location: Location, var: &'o VarStatement, local_vars: &mut HashMap<String, LocalVar<'o>>) {
        self.visit_var(location, &var.var_type, &var.name, var.value.as_ref(), local_vars)
    }

    fn visit_var(&mut self, location: Location, var_type: &VarType, name: &str, value: Option<&'o Expression>, local_vars: &mut HashMap<String, LocalVar<'o>>) {
        // Calculate type hint
        let static_type = self.env.static_type(location, &var_type.type_path);
        // Visit the expression if it's there
        let mut analysis = match value {
            Some(ref expr) => self.visit_expression(location, expr, static_type.basic_type(), local_vars),
            None => Analysis::null(),
        };
        analysis.static_ty = static_type;

        // Save var to locals
        local_vars.insert(name.to_owned(), LocalVar { location, analysis });
    }

    fn visit_expression(&mut self, location: Location, expression: &'o Expression, type_hint: Option<TypeRef<'o>>, local_vars: &mut HashMap<String, LocalVar<'o>>) -> Analysis<'o> {
        match expression {
            Expression::Base { unary, term, follow } => {
                let base_type_hint = if follow.is_empty() && unary.is_empty() {
                    type_hint
                } else {
                    None
                };
                let mut ty = self.visit_term(term.location, &term.elem, base_type_hint, local_vars);
                for each in follow.iter() {
                    ty = self.visit_follow(each.location, ty, &each.elem, local_vars);
                }
                for each in unary.iter().rev() {
                    ty = self.visit_unary(ty, each, location, local_vars);
                }
                ty
            },
            Expression::BinaryOp { op: BinaryOp::LShift, lhs, rhs } => {
                let lty = self.visit_expression(location, lhs, None, local_vars);

                if lty.static_ty == StaticType::Type(self.objtree.expect("/mob")) {
                    self.env.impure_procs.insert_violator(self.proc_ref, "LShift onto mob", location);
                } else if lty.static_ty == StaticType::Type(self.objtree.expect("/savefile")) {
                    self.env.impure_procs.insert_violator(self.proc_ref, "LShift onto savefile", location);
                } else if lty.static_ty == StaticType::Type(self.objtree.expect("/list")) {
                    self.env.impure_procs.insert_violator(self.proc_ref, "LShift onto list", location);
                }

                let rty = self.visit_expression(location, rhs, None, local_vars);
                self.visit_binary(lty, rty, BinaryOp::LShift)
            },
            Expression::BinaryOp { op: BinaryOp::In, lhs, rhs } => {
                // check for incorrect/ambiguous in statements
                match &**lhs {
                    Expression::Base { unary, term, follow } => {
                        if unary.len() > 0 {
                            error(location, format!("ambiguous `{}` on left side of an `in`", unary[0].name()))
                                .set_severity(Severity::Warning)
                                .with_errortype("ambiguous_in_lhs")
                                .with_note(location, format!("add parentheses to fix: `{}`", unary[0].around("(a in b)")))
                                .with_note(location, format!("add parentheses to disambiguate: `({}) in b`", unary[0].around("a")))
                                .register(self.context);
                        }
                    },
                    Expression::BinaryOp { op, lhs, rhs } => {
                        error(location, format!("ambiguous `{}` on left side of an `in`", op))
                            .set_severity(Severity::Warning)
                            .with_errortype("ambiguous_in_lhs")
                            .with_note(location, format!("add parentheses to fix: `a {} (b in c)`", op))
                            .with_note(location, format!("add parentheses to disambiguate: `(a {} b) in c`", op))
                            .register(self.context);
                    },
                    Expression::AssignOp { op, lhs, rhs } => {
                        error(location, format!("ambiguous `{}` on left side of an `in`", op))
                            .set_severity(Severity::Warning)
                            .with_errortype("ambiguous_in_lhs")
                            .with_note(location, format!("add parentheses to fix: `a {} (b in c)`", op))
                            .with_note(location, format!("add parentheses to disambiguate: `(a {} b) in c`", op))
                            .register(self.context);
                    },
                    Expression::TernaryOp { cond, if_, else_ } => {
                        error(location, format!("ambiguous ternary on left side of an `in`"))
                            .set_severity(Severity::Warning)
                            .with_errortype("ambiguous_in_lhs")
                            .with_note(location, "add parentheses to fix: `a ? b : (c in d)`")
                            .with_note(location, "add parentheses to disambiguate: `(a ? b : c) in d`")
                            .register(self.context);
                    },
                };
                let lty = self.visit_expression(location, lhs, None, local_vars);
                let rty = self.visit_expression(location, rhs, None, local_vars);
                self.visit_binary(lty, rty, BinaryOp::In)
            },
            Expression::BinaryOp { op: BinaryOp::Or, lhs, rhs } => {
                // It appears that DM does this in more cases than this, but
                // this is the only case I've seen it used in the wild.
                // ex: var/datum/cache_entry/E = cache[key] || new
                let lty = self.visit_expression(location, lhs, type_hint, local_vars);
                let rty = self.visit_expression(location, rhs, type_hint, local_vars);
                self.visit_binary(lty, rty, BinaryOp::Or)
            },
            Expression::BinaryOp { op, lhs, rhs } => {
                let lty = self.visit_expression(location, lhs, None, local_vars);
                let rty = self.visit_expression(location, rhs, None, local_vars);
                self.visit_binary(lty, rty, *op)
            },
            Expression::AssignOp { lhs, rhs, .. } => {
                let lhs = self.visit_expression(location, lhs, None, local_vars);
                if let Some(true) = lhs.is_impure {
                    self.env.impure_procs.insert_violator(self.proc_ref, "Assignment on purity breaking expression", location);
                }
                self.visit_expression(location, rhs, lhs.static_ty.basic_type(), local_vars)
            },
            Expression::TernaryOp { cond, if_, else_ } => {
                // TODO: be sensible
                self.visit_expression(location, cond, None, local_vars);
                let ty = self.visit_expression(location, if_, type_hint, local_vars);
                self.visit_expression(location, else_, type_hint, local_vars);
                ty
            }
        }
    }

    fn visit_term(&mut self, location: Location, term: &'o Term, type_hint: Option<TypeRef<'o>>, local_vars: &mut HashMap<String, LocalVar<'o>>) -> Analysis<'o> {
        match term {
            Term::Null => Analysis::null(),
            Term::Int(number) => Analysis::from_value(self.objtree, Constant::from(*number), type_hint),
            Term::Float(number) => Analysis::from_value(self.objtree, Constant::from(*number), type_hint),
            Term::String(text) => Analysis::from_value(self.objtree, Constant::String(text.to_owned()), type_hint),
            Term::Resource(text) => Analysis::from_value(self.objtree, Constant::Resource(text.to_owned()), type_hint),
            Term::As(_) => assumption_set![Assumption::IsNum(true)].into(),

            Term::Ident(unscoped_name) => {
                if let Some(var) = local_vars.get(unscoped_name) {
                    return var.analysis.clone()
                        .with_fix_hint(var.location, "add additional type info here")
                }
                if let Some(decl) = self.ty.get_var_declaration(unscoped_name) {
                    //println!("found type var");
                    let mut ana = self.static_type(location, &decl.var_type.type_path)
                        .with_fix_hint(decl.location, "add additional type info here");
                    ana.is_impure = Some(true);
                    return ana
                } else {
                    error(location, format!("undefined var: {:?}", unscoped_name))
                        .register(self.context);
                    Analysis::empty()
                }
            },

            Term::Expr(expr) => self.visit_expression(location, expr, type_hint, local_vars),
            Term::Prefab(prefab) => {
                if let Some(nav) = self.ty.navigate_path(&prefab.path) {
                    let ty = nav.ty();  // TODO: handle proc/verb paths here
                    let pop = dm::constants::Pop::from(ty.path.split("/").skip(1).map(ToOwned::to_owned).collect::<Vec<_>>());
                    Analysis {
                        static_ty: StaticType::None,
                        aset: assumption_set![Assumption::IsPath(true, nav.ty())].into(),
                        value: Some(Constant::Prefab(pop)),
                        fix_hint: None,
                        is_impure: None,
                    }
                } else {
                    error(location, format!("failed to resolve path {}", FormatTypePath(&prefab.path)))
                        .register(self.context);
                    Analysis::empty()
                }
            },
            Term::InterpString(_, parts) => {
                for (ref expr, _) in parts.iter() {
                    if let Some(expr) = expr {
                        self.visit_expression(location, expr, None, local_vars);
                    }
                }
                assumption_set![Assumption::IsText(true)].into()
            },

            Term::Call(unscoped_name, args) => {
                if unscoped_name == "sleep" || unscoped_name == "alert" || unscoped_name == "shell" || unscoped_name == "winexists" || unscoped_name == "winget" {
                    if self.inside_newcontext == 0 {
                        self.env.sleeping_procs.insert_violator(self.proc_ref, unscoped_name, location);
                    }
                }
                let src = self.ty;
                if let Some(proc) = self.ty.get_proc(unscoped_name) {
                    self.visit_call(location, src, proc, args, false, local_vars)
                } else if unscoped_name == "SpacemanDMM_unlint" {
                    // Escape hatch for cases like `src` in macros used in
                    // global procs.
                    Analysis::empty()
                } else if unscoped_name == "SpacemanDMM_debug" {
                    eprintln!("SpacemanDMM_debug:");
                    for arg in args {
                        eprintln!("    {:?}", self.visit_expression(location, arg, None, local_vars));
                    }
                    Analysis::empty()
                } else {
                    error(location, format!("undefined proc: {:?} on {}", unscoped_name, self.ty))
                        .register(self.context);
                    Analysis::empty()
                }
            },
            Term::SelfCall(args) => {
                let src = self.ty;
                let proc = self.proc_ref;
                // Self calls are exact, and won't ever call an override.
                self.visit_call(location, src, proc, args, true, local_vars)
            },
            Term::ParentCall(args) => {
                self.calls_parent = true;
                if let Some(proc) = self.proc_ref.parent_proc() {
                    // TODO: if args are empty, call w/ same args
                    let src = self.ty;
                    // Parent calls are exact, and won't ever call an override.
                    self.visit_call(location, src, proc, args, true, local_vars)
                } else {
                    error(location, format!("proc has no parent: {}", self.proc_ref))
                        .register(self.context);
                    Analysis::empty()
                }
            },

            Term::New { type_, args } => {
                // determine the type being new'd
                let typepath = match type_ {
                    NewType::Implicit => if let Some(hint) = type_hint {
                        Some(hint)
                    } else {
                        error(location, "no type hint available on implicit new()")
                            .with_errortype("no_typehint_implicit_new")
                            .register(self.context);
                        None
                    },
                    NewType::Prefab(prefab) => {
                        if let Some(nav) = self.ty.navigate_path(&prefab.path) {
                            // TODO: handle proc/verb paths here
                            Some(nav.ty())
                        } else {
                            error(location, format!("failed to resolve path {}", FormatTypePath(&prefab.path)))
                                .register(self.context);
                            None
                        }
                    },
                    NewType::MiniExpr { .. } => None,  // TODO: evaluate
                };

                // call to the New() method
                if let Some(typepath) = typepath {
                    if let Some(new_proc) = typepath.get_proc("New") {
                        self.visit_call(
                            location,
                            typepath,
                            new_proc,
                            args.as_ref().map_or(&[], |v| &v[..]),
                            // New calls are exact: `new /datum()` will always call
                            // `/datum/New()` and never an override.
                            true,
                            local_vars);
                    } else if typepath.path != "/list" {
                        error(location, format!("couldn't find {}/proc/New", typepath.path))
                            .register(self.context);
                    }
                    assumption_set![Assumption::IsType(true, typepath)].into()
                } else {
                    Analysis::empty()
                }
            },
            Term::List(args) => {
                self.visit_arguments(location, args, local_vars);
                assumption_set![Assumption::IsType(true, self.objtree.expect("/list"))].into()
            },
            Term::Input { args, input_type, in_list } => {
                if self.inside_newcontext == 0 {
                    self.env.sleeping_procs.insert_violator(self.proc_ref, "input", location);
                }
                // TODO: deal with in_list
                self.visit_arguments(location, args, local_vars);
                if let Some(ref expr) = in_list {
                    self.visit_expression(location, expr, None, local_vars);
                }

                let without_null = *input_type - InputType::NULL;
                if input_type.contains(InputType::ANYTHING) {
                    Analysis::empty()
                } else if without_null == InputType::MOB {
                    assumption_set![Assumption::IsType(true, self.objtree.expect("/mob"))].into()
                } else if without_null == InputType::OBJ {
                    assumption_set![Assumption::IsType(true, self.objtree.expect("/obj"))].into()
                } else if without_null == InputType::AREA {
                    assumption_set![Assumption::IsType(true, self.objtree.expect("/area"))].into()
                } else if without_null == InputType::TURF {
                    assumption_set![Assumption::IsType(true, self.objtree.expect("/turf"))].into()
                } else if without_null == InputType::TEXT || without_null == InputType::MESSAGE || without_null == InputType::KEY || without_null == InputType::PASSWORD || without_null == InputType::COLOR || without_null.is_empty() {
                    assumption_set![Assumption::IsText(true)].into()
                } else if without_null == InputType::NUM {
                    assumption_set![Assumption::IsNum(true)].into()
                } else if without_null == InputType::ICON {
                    assumption_set![Assumption::IsType(true, self.objtree.expect("/icon"))].into()
                } else if without_null == InputType::SOUND {
                    assumption_set![Assumption::IsType(true, self.objtree.expect("/sound"))].into()
                } else {
                    //self.error(format!("visit_term: weird input() type: {:?}", input_type));
                    Analysis::empty()
                }
            },
            Term::Locate { args, in_list } => {
                self.visit_arguments(location, args, local_vars);
                if let Some(ref expr) = in_list {
                    self.visit_expression(location, expr, None, local_vars);
                }

                if args.len() == 3 {  // X,Y,Z - it's gotta be a turf
                    assumption_set![Assumption::IsType(true, self.objtree.expect("/turf"))].into()
                } else {
                    Analysis::empty()
                }
            },
            Term::Pick(choices) => {
                for (weight, choice) in choices.iter() {
                    if let Some(ref weight) = weight {
                        self.visit_expression(location, weight, None, local_vars);
                    }
                    self.visit_expression(location, choice, None, local_vars);
                }

                // TODO: common superset of all choices
                Analysis::empty()
            },
            Term::DynamicCall(lhs_args, rhs_args) => {
                self.visit_arguments(location, lhs_args, local_vars);
                self.visit_arguments(location, rhs_args, local_vars);
                Analysis::empty()  // TODO
            },
        }
    }

    fn visit_follow(&mut self, location: Location, lhs: Analysis<'o>, rhs: &'o Follow, local_vars: &mut HashMap<String, LocalVar<'o>>) -> Analysis<'o> {
        match rhs {
            Follow::Field(IndexKind::Colon, _) => Analysis::empty(),
            Follow::Field(IndexKind::SafeColon, _) => Analysis::empty(),
            Follow::Call(IndexKind::Colon, _, args) |
            Follow::Call(IndexKind::SafeColon, _, args) => {
                // No analysis yet, but be sure to visit the arguments
                for arg in args {
                    let mut argument_value = arg;
                    if let Expression::AssignOp { op: AssignOp::Assign, lhs, rhs } = arg {
                        match lhs.as_term() {
                            Some(Term::Ident(name)) |
                            Some(Term::String(name)) => {
                                // Don't visit_expression the kwarg key.
                                argument_value = rhs;
                            },
                            _ => {},
                        }
                    }
                    self.visit_expression(location, argument_value, None, local_vars);
                }
                Analysis::empty()
            },

            Follow::Index(expr) => {
                self.visit_expression(location, expr, None, local_vars);
                // TODO: differentiate between L[1] and L[non_numeric_key]
                match lhs.static_ty {
                    StaticType::List { keys, .. } => {
                        let mut res = Analysis::from(*keys);
                        if let Some((loc, _)) = lhs.fix_hint {
                            res.fix_hint = Some((loc, "add a type annotation after /list here".to_owned()))
                        }
                        res
                    },
                    _ => lhs.clone()  // carry through fix_hint
                }
            },
            Follow::Field(kind, name) => {
                if let Some(ty) = lhs.static_ty.basic_type() {
                    if let Some(decl) = ty.get_var_declaration(name) {
                        if ty != self.ty && decl.var_type.flags.is_private() {
                            error(location, format!("field {:?} on {} is declared as private", name, ty))
                                .with_errortype("private_var")
                                .set_severity(Severity::Warning)
                                .with_note(decl.location, "definition is here")
                                .register(self.context);
                        } else if !self.ty.is_subtype_of(ty.get()) && decl.var_type.flags.is_protected() {
                            error(location, format!("field {:?} on {} is declared as protected", name, ty))
                                .with_errortype("protected_var")
                                .set_severity(Severity::Warning)
                                .with_note(decl.location, "definition is here")
                                .register(self.context);
                        }
                        self.static_type(location, &decl.var_type.type_path)
                            .with_fix_hint(decl.location, "add additional type info here")
                    } else {
                        error(location, format!("undefined field: {:?} on {}", name, ty))
                            .register(self.context);
                        Analysis::empty()
                    }
                } else {
                    error(location, format!("field access requires static type: {:?}", name))
                        .set_severity(Severity::Warning)
                        .with_errortype("field_access_static_type")
                        .with_fix_hint(&lhs)
                        .register(self.context);
                    Analysis::empty()
                }
            },
            Follow::Call(kind, name, arguments) => {
                if let Some(ty) = lhs.static_ty.basic_type() {
                    if let Some(proc) = ty.get_proc(name) {
                        if let Some((privateproc, true, decllocation)) = self.env.private.get_self_or_parent(proc) {
                            if ty != privateproc.ty() {
                                error(location, format!("{} attempting to call private proc {}, types do not match", self.proc_ref, privateproc))
                                    .with_errortype("private_proc")
                                    .with_note(decllocation, "prohibited by this private_proc annotation")
                                    .register(self.context);
                                return Analysis::empty() // dont double up with visit_call()
                            }
                        }
                        if let Some((protectedproc, true, decllocation)) = self.env.protected.get_self_or_parent(proc) {
                            if !self.ty.is_subtype_of(protectedproc.ty().get()) {
                                error(location, format!("{} attempting to call protected proc {}", self.proc_ref, protectedproc))
                                    .with_errortype("protected_proc")
                                    .with_note(decllocation, "prohibited by this protected_proc annotation")
                                    .register(self.context);
                            }
                        }
                        self.visit_call(location, ty, proc, arguments, false, local_vars)
                    } else {
                        error(location, format!("undefined proc: {:?} on {}", name, ty))
                            .register(self.context);
                        Analysis::empty()
                    }
                } else {
                    error(location, format!("proc call requires static type: {:?}", name))
                        .set_severity(Severity::Warning)
                        .with_errortype("proc_call_static_type")
                        .with_fix_hint(&lhs)
                        .register(self.context);
                    Analysis::empty()
                }
            },
        }
    }

    // checks operatorX overloads on types
    fn check_operator_overload(&mut self, rhs: Analysis<'o>, location: Location, operator: &str, local_vars: &mut HashMap<String, LocalVar<'o>>) -> Analysis<'o> {
        if let Some(impurity) = rhs.is_impure {
            if impurity {
                self.env.impure_procs.insert_violator(self.proc_ref, &format!("{} done on non-local var", operator), location);
            }
        }
        let typeerror;
        match rhs.static_ty {
            StaticType::None => {
                return Analysis::empty()
            },
            StaticType::Type(typeref) => {
                // Its been overloaded, assume they really know they want to do this
                if let Some(proc) = typeref.get_proc(operator) {
                    return self.visit_call(location, typeref, proc, &[], true, local_vars)
                }
                typeerror = typeref.get().pretty_path();
            },
            StaticType::List { list, .. } => {
                typeerror = "list";
            },
        };
        error(location, format!("Attempting {} on a {} which does not overload {}", operator, typeerror, operator))
            .register(self.context);
        return Analysis::empty()
    }

    fn visit_unary(&mut self, rhs: Analysis<'o>, op: &UnaryOp, location: Location, local_vars: &mut HashMap<String, LocalVar<'o>>) -> Analysis<'o> {
        match op {
            // !x just evaluates the "truthiness" of x and negates it, returning 1 or 0
            UnaryOp::Not => Analysis::from(assumption_set![Assumption::IsNum(true)]),
            UnaryOp::PreIncr | UnaryOp::PostIncr => {
                self.check_operator_overload(rhs, location, "operator++", local_vars)
            },
            UnaryOp::PreDecr | UnaryOp::PostDecr => {
                self.check_operator_overload(rhs, location, "operator--", local_vars)
            },
            /*
            (UnaryOp::Neg, Type::Number) => Type::Number.into(),
            (UnaryOp::BitNot, Type::Number) => Type::Number.into(),
            */
            _ => Analysis::empty(),
        }
    }

    fn visit_binary(&mut self, lhs: Analysis<'o>, rhs: Analysis<'o>, op: BinaryOp) -> Analysis<'o> {
        //println!("visit_binary: don't know anything about {}", op);
        Analysis::empty()
    }

    fn check_filter_flag(&mut self, expr: &'o Expression, can_be_zero: bool, location: Location, typevalue: &str, valid_flags: &[&str], flagfieldname: &str, exclusive: bool) {
        match expr {
            Expression::BinaryOp{ op: BinaryOp::BitOr, lhs, rhs } => {
                if exclusive {
                    error(location, format!("filter(type=\"{}\") '{}' parameter must have one value, found bitwise OR", typevalue, flagfieldname))
                        .with_filter_args(location, typevalue)
                        .register(self.context);
                    return
                }
                // recurse
                self.check_filter_flag(lhs, can_be_zero, location, typevalue, valid_flags, flagfieldname, exclusive);
                self.check_filter_flag(rhs, can_be_zero, location, typevalue, valid_flags, flagfieldname, exclusive);
            },
            Expression::Base{ unary, term, follow: _ } => {
                if unary.len() > 0 {
                    error(location, "filter() flag fields cannot have unary ops")
                        .register(self.context);
                    return
                }
                match &term.elem {
                    Term::Ident(flagname) => {
                        if valid_flags.iter().position(|&x| x == flagname).is_none() {
                            error(location, format!("filter(type=\"{}\") called with invalid '{}' flag '{}'", typevalue, flagfieldname, flagname))
                                .with_filter_args(location, typevalue)
                                .register(self.context);
                        }
                    },
                    Term::Int(0) if can_be_zero => {},
                    other => {
                        error(location, format!("filter(type=\"{}\") called with invalid '{}' value '{:?}'", typevalue, flagfieldname, other))
                            .with_filter_args(location, typevalue)
                            .register(self.context);
                    },
                }
            },
            _ => {
                error(location, format!("filter(type=\"{}\"), extremely invalid value passed to '{}' field", typevalue, flagfieldname))
                    .with_filter_args(location, typevalue)
                    .register(self.context);
            }
        }
    }

    fn visit_call(&mut self, location: Location, src: TypeRef<'o>, proc: ProcRef<'o>, args: &'o [Expression], is_exact: bool, local_vars: &mut HashMap<String, LocalVar<'o>>) -> Analysis<'o> {
<<<<<<< HEAD
        if let Some(callhashset) = self.env.call_tree.get_mut(&self.proc_ref) {
            callhashset.push((proc, location, self.inside_newcontext != 0));
        }
=======
        self.env.call_tree.entry(self.proc_ref).or_default().push((proc, location));
>>>>>>> 430dff1c
        if let Some((privateproc, true, decllocation)) = self.env.private.get_self_or_parent(proc) {
            if self.ty != privateproc.ty() {
                error(location, format!("{} attempting to call private proc {}, types do not match", self.proc_ref, privateproc))
                    .with_errortype("private_proc")
                    .with_note(decllocation, "prohibited by this private_proc annotation")
                    .register(self.context);
            }
        }

        // identify and register kwargs used
        let mut any_kwargs_yet = false;

        let mut param_name_map = HashMap::new();
        let mut param_expr_map = HashMap::new();
        let mut param_idx_map = HashMap::new();
        let mut param_idx = 0;
        let mut arglist_used = false;

        for arg in args {
            let mut argument_value = arg;
            let mut this_kwarg = None;
            match arg {
                Expression::AssignOp { op: AssignOp::Assign, lhs, rhs } => {
                    match lhs.as_term() {
                        Some(Term::Ident(name)) |
                        Some(Term::String(name)) => {
                            // Don't visit_expression the kwarg key.
                            any_kwargs_yet = true;
                            this_kwarg = Some(name);
                            argument_value = rhs;

                            // Check that that kwarg actually exists.
                            if !proc.parameters.iter().any(|p| p.name == *name) {
                                // Search for a child proc that does have this keyword argument.
                                let mut error = error(location,
                                    format!("bad keyword argument {:?} to {}", name, proc));
                                proc.recurse_children(&mut |child_proc| {
                                    if child_proc.ty() == proc.ty() { return }
                                    if child_proc.parameters.iter().any(|p| p.name == *name) {
                                        error.add_note(child_proc.location, format!("an override has this parameter: {}", child_proc));
                                    }
                                });
                                error.register(self.context);
                            } else if !is_exact {
                                // If it does, mark it as "used".
                                // Format with src/proc/foo here, rather than the
                                // type the proc actually appears on, so that
                                // calling /datum/foo() on a /datum/A won't
                                // complain about /datum/B/foo().
                                self.env.used_kwargs.entry(format!("{}/proc/{}", src, proc.name()))
                                    .or_insert_with(|| KwargInfo {
                                        location: proc.location,
                                        .. Default::default()
                                    })
                                    .called_at
                                    // TODO: use a more accurate location
                                    .entry(name.clone())
                                    .and_modify(|ca| ca.others += 1)
                                    .or_insert(CalledAt {
                                        location: location,
                                        others: 0,
                                    });
                            }
                        }
                        _ => {}
                    }
                },
                expr => {
                    if let Some(Term::Call(callname, _)) = expr.as_term() {
                        // only interested in the first expression being arglist
                        if callname.as_str() == "arglist" && param_name_map.len() == 0 && param_idx == 0 {
                            arglist_used = true;
                        }
                    }
                },
            }

            if any_kwargs_yet && this_kwarg.is_none() && !(proc.ty().is_root() && proc.name() == "animate") {
                // TODO: don't hardcode the animate() exception
                error(location, format!("proc called with non-kwargs after kwargs: {}()", proc.name()))
                    .register(self.context);
            }

            let analysis = self.visit_expression(location, argument_value, None, local_vars);
            if let Some(kw) = this_kwarg {
                param_name_map.insert(kw.as_str(), analysis);
                param_expr_map.insert(kw.as_str(), argument_value);
            } else {
                param_idx_map.insert(param_idx, analysis);
                param_idx += 1;
            }
        }

        // filter call checking
        // TODO: some filters have limits for their numerical params
        //  eg "rays" type "threshold" param defaults to 0.5, can be 0 to 1
        if proc.ty().is_root() && proc.name() == "filter" {
            guard!(let Some(typename) = param_name_map.get("type") else {
                if !arglist_used {
                    error(location, "filter() called without mandatory keyword parameter 'type'")
                        .register(self.context);
                } // regardless, we're done here
                return Analysis::empty()
            });
            guard!(let Some(Constant::String(typevalue)) = &typename.value else {
                error(location, format!("filter() called with non-string type keyword parameter value '{:?}'", typename.value))
                    .register(self.context);
                return Analysis::empty()
            });
            guard!(let Some(arglist) = VALID_FILTER_TYPES.get(typevalue.as_str()) else {
                error(location, format!("filter() called with invalid type keyword parameter value '{}'", typevalue))
                    .register(self.context);
                return Analysis::empty()
            });
            for arg in param_name_map.keys() {
                if *arg != "type" && arglist.iter().position(|&x| x == *arg).is_none() {
                    error(location, format!("filter(type=\"{}\") called with invalid keyword parameter '{}'", typevalue, arg))
                        .with_filter_args(location, typevalue)
                        .register(self.context);
                }
            }
            if let Some((flagfieldname, exclusive, can_be_zero, valid_flags)) = VALID_FILTER_FLAGS.get(typevalue.as_str()) {
                if let Some(flagsvalue) = param_expr_map.get(flagfieldname) {
                    self.check_filter_flag(flagsvalue, *can_be_zero, location, typevalue, valid_flags, flagfieldname, *exclusive);
                }
            }
        }

        if proc.ty().is_root() && proc.is_builtin() {
            Analysis::from(self.global_builtin_returntype(proc))
        } else if let Some(return_type) = self.env.return_type.get(&proc) {
            let ec = type_expr::TypeExprContext {
                objtree: self.objtree,
                param_name_map,
                param_idx_map,
            };
            match return_type.evaluate(location, &ec) {
                Ok(st) => {
                    let hint = format!("return type evaluated to {:?}", st);
                    Analysis::from(st).with_fix_hint(location, hint)
                },
                Err(err) => {
                    err.with_component(dm::Component::DreamChecker)
                        .register(self.context);
                    Analysis::empty()
                }
            }
        } else {
            Analysis::empty()
                .with_fix_hint(proc.location, format!("add a return type annotation to {}", proc))
        }
    }

    fn visit_arguments(&mut self, location: Location, args: &'o [Expression], local_vars: &mut HashMap<String, LocalVar<'o>>) {
        for arg in args {
            let mut argument_value = arg;
            if let Expression::AssignOp { op: AssignOp::Assign, lhs, rhs } = arg {
                match lhs.as_term() {
                    Some(Term::Ident(_name)) |
                    Some(Term::String(_name)) => {
                        // Don't visit_expression the kwarg key.
                        argument_value = rhs;
                    }
                    _ => {}
                }
            }

            self.visit_expression(location, argument_value, None, local_vars);
        }
    }

    fn static_type(&mut self, location: Location, of: &[String]) -> Analysis<'o> {
        Analysis::from(self.env.static_type(location, of))
    }

    fn global_builtin_returntype(&mut self, proc: ProcRef) -> StaticType<'o> {
        match proc.name() {
            "argslist" => StaticType::plain_list(self.objtree),
            "block" => StaticType::list_of_type(self.objtree, "/turf"),
            "bounds" => StaticType::list_of_type(self.objtree, "/atom"),
            "flist" => StaticType::plain_list(self.objtree),
            "get_step" => StaticType::Type(self.objtree.expect("/turf")),
            "hearers" => StaticType::list_of_type(self.objtree, "/mob"),
            "icon" => StaticType::Type(self.objtree.expect("/icon")),
            "icon_states" => StaticType::plain_list(self.objtree),
            "matrix" => StaticType::Type(self.objtree.expect("/matrix")),
            "obounds" => StaticType::list_of_type(self.objtree, "/atom"),
            "ohearers" => StaticType::list_of_type(self.objtree, "/mob"),
            "orange" => StaticType::list_of_type(self.objtree, "/atom"),
            "oview" => StaticType::list_of_type(self.objtree, "/atom"),
            "oviewers" => StaticType::list_of_type(self.objtree, "/mob"),
            "range" => StaticType::list_of_type(self.objtree, "/atom"),
            "regex" => StaticType::Type(self.objtree.expect("/regex")),
            "splittext" => StaticType::plain_list(self.objtree),
            "typesof" => StaticType::plain_list(self.objtree),
            "view" => StaticType::list_of_type(self.objtree, "/atom"),
            "viewers" => StaticType::list_of_type(self.objtree, "/mob"),
            _ => StaticType::None,
        }
    }
}<|MERGE_RESOLUTION|>--- conflicted
+++ resolved
@@ -647,16 +647,8 @@
                     to_visit.push_back((*proccalled, callstack, *new_context));
                 }
             }
-<<<<<<< HEAD
-            while !to_visit.is_empty() {
-                guard!(let Some((nextproc, callstack, new_context)) = to_visit.pop_front() else {
-                    break
-                });
-                if let Some(_) = visited.get(&nextproc) {
-=======
-            while let Some((nextproc, callstack)) = to_visit.pop_front() {
+            while let Some((nextproc, callstack, new_context)) = to_visit.pop_front() {
                 if !visited.insert(nextproc) {
->>>>>>> 430dff1c
                     continue
                 }
                 if let Some(_) = self.waitfor_procs.get(&nextproc) {
@@ -675,16 +667,8 @@
                         .with_callstack(callstack)
                         .with_blocking_builtins(sleepvec)
                         .register(self.context)
-<<<<<<< HEAD
-                } else {
-                    guard!(let Some(calledvec) = self.call_tree.get(&nextproc) else {
-                        continue
-                    });
+                } else if let Some(calledvec) = self.call_tree.get(&nextproc) {
                     for (proccalled, location, new_context) in calledvec.iter() {
-=======
-                } else if let Some(calledvec) = self.call_tree.get(&nextproc) {
-                    for (proccalled, location) in calledvec.iter() {
->>>>>>> 430dff1c
                         let mut newstack = callstack.clone();
                         newstack.add_step(*proccalled, *location, *new_context);
                         to_visit.push_back((*proccalled, newstack, *new_context));
@@ -721,16 +705,8 @@
                         .with_callstack(callstack)
                         .with_impure_operations(impurevec)
                         .register(self.context)
-<<<<<<< HEAD
-                } else {
-                    guard!(let Some(calledvec) = self.call_tree.get(&nextproc) else {
-                        continue
-                    });
+                } else if let Some(calledvec) = self.call_tree.get(&nextproc) {
                     for (proccalled, location, new_context) in calledvec.iter() {
-=======
-                } else if let Some(calledvec) = self.call_tree.get(&nextproc) {
-                    for (proccalled, location) in calledvec.iter() {
->>>>>>> 430dff1c
                         let mut newstack = callstack.clone();
                         newstack.add_step(*proccalled, *location, *new_context);
                         to_visit.push_back((*proccalled, newstack));
@@ -1985,13 +1961,7 @@
     }
 
     fn visit_call(&mut self, location: Location, src: TypeRef<'o>, proc: ProcRef<'o>, args: &'o [Expression], is_exact: bool, local_vars: &mut HashMap<String, LocalVar<'o>>) -> Analysis<'o> {
-<<<<<<< HEAD
-        if let Some(callhashset) = self.env.call_tree.get_mut(&self.proc_ref) {
-            callhashset.push((proc, location, self.inside_newcontext != 0));
-        }
-=======
-        self.env.call_tree.entry(self.proc_ref).or_default().push((proc, location));
->>>>>>> 430dff1c
+        self.env.call_tree.entry(self.proc_ref).or_default().push((proc, location, self.inside_newcontext != 0));
         if let Some((privateproc, true, decllocation)) = self.env.private.get_self_or_parent(proc) {
             if self.ty != privateproc.ty() {
                 error(location, format!("{} attempting to call private proc {}, types do not match", self.proc_ref, privateproc))
