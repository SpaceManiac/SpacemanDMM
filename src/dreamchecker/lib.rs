//! DreamChecker, a robust static analysis and typechecking engine for
//! DreamMaker.
#![allow(dead_code, unused_variables)]
#[macro_use] extern crate guard;

extern crate dreammaker as dm;
use dm::{Context, DMError, Location, Severity};
use dm::objtree::{ObjectTree, TypeRef, ProcRef};
use dm::constants::{Constant, ConstFn};
use dm::ast::*;

use std::collections::{BTreeMap, HashMap, HashSet};

mod type_expr;
use type_expr::TypeExpr;

#[doc(hidden)]  // Intended for the tests only.
pub mod test_helpers;

// ----------------------------------------------------------------------------
// Helper structures

#[derive(Debug, PartialEq, Clone)]
pub enum StaticType<'o> {
    None,
    Type(TypeRef<'o>),
    List {
        list: TypeRef<'o>,
        keys: Box<StaticType<'o>>,
    },
}

impl<'o> StaticType<'o> {
    fn is_truthy(&self) -> bool {
        match *self {
            StaticType::None => false,
            _ => true,
        }
    }

    fn basic_type(&self) -> Option<TypeRef<'o>> {
        match *self {
            StaticType::None => None,
            StaticType::Type(t) => Some(t),
            StaticType::List { list, .. } => Some(list),
        }
    }

    fn strip_list(self) -> StaticType<'o> {
        if let StaticType::List { keys, .. } = self {
            *keys
        } else {
            StaticType::None
        }
    }

    fn strip_lists(mut self, n: usize) -> StaticType<'o> {
        for _ in 0..n {
            self = self.strip_list();
        }
        self
    }

    fn plain_list(tree: &'o ObjectTree) -> StaticType<'o> {
        StaticType::List { list: tree.expect("/list"), keys: Box::new(StaticType::None) }
    }

    fn list_of_type(tree: &'o ObjectTree, of: &str) -> StaticType<'o> {
        StaticType::List { list: tree.expect("/list"), keys: Box::new(StaticType::Type(tree.expect(of))) }
    }
}

#[derive(Clone, Debug, Eq, PartialEq, Hash)]
enum Assumption<'o> {
    Truthy(bool),
    IsNull(bool),
    IsText(bool),
    IsNum(bool),
    IsType(bool, TypeRef<'o>),
    IsPath(bool, TypeRef<'o>),
}

impl<'o> Assumption<'o> {
    fn oneway_conflict(&self, other: &Assumption) -> bool {
        use Assumption::*;
        match (self, other) {
            // trivial conflicts
            (Truthy(a), Truthy(b)) |
            (IsNull(a), IsNull(b)) |
            (IsText(a), IsText(b)) |
            (IsNum(a), IsNum(b)) => a != b,
            // null is always false
            (Truthy(true), IsNull(true)) => true,
            // can only be one of null, text, num
            (IsNum(true), IsText(true)) => true,
            (IsNum(true), IsNull(true)) => true,
            (IsText(true), IsNull(true)) => true,
            // types and paths are truthy
            (IsType(true, _), Truthy(false)) |
            (IsType(true, _), IsNull(true)) |
            (IsPath(true, _), Truthy(false)) |
            (IsPath(true, _), Truthy(true)) => true,
            // no conflict after all
            _ => false
        }
    }
}

#[derive(Clone, Debug, Default)]
struct AssumptionSet<'o> {
    set: HashSet<Assumption<'o>>,
}

macro_rules! assumption_set {
    ($($v:expr),* $(,)*) => {
        AssumptionSet {
            set: vec![$($v),*].into_iter().collect(),
        }
    }
}

impl<'o> AssumptionSet<'o> {
    fn from_constant(objtree: &'o ObjectTree, constant: &Constant, type_hint: Option<TypeRef<'o>>) -> AssumptionSet<'o> {
        match constant {
            Constant::Null(_) => assumption_set![Assumption::IsNull(true), Assumption::Truthy(false)],
            Constant::String(val) => assumption_set![Assumption::IsText(true), Assumption::Truthy(!val.is_empty())],
            Constant::Resource(_) => assumption_set![Assumption::Truthy(true)],
            Constant::Int(val) => assumption_set![Assumption::IsNum(true), Assumption::Truthy(*val != 0)],
            Constant::Float(val) => assumption_set![Assumption::IsNum(true), Assumption::Truthy(*val != 0.0)],
            Constant::List(_) => AssumptionSet::from_valid_instance(objtree.expect("/list")),
            Constant::Call(func, _) => match func {
                ConstFn::Icon => AssumptionSet::from_valid_instance(objtree.expect("/icon")),
                ConstFn::Matrix => AssumptionSet::from_valid_instance(objtree.expect("/matrix")),
                ConstFn::Newlist => AssumptionSet::from_valid_instance(objtree.expect("/list")),
                ConstFn::Sound => AssumptionSet::from_valid_instance(objtree.expect("/sound")),
                ConstFn::Filter => AssumptionSet::default(),
                ConstFn::File => AssumptionSet::default(),
            },
            Constant::New { type_, args: _ } => {
                if let Some(pop) = type_.as_ref() {
                    if let Some(ty) = objtree.type_by_path(&pop.path) {
                        AssumptionSet::from_valid_instance(ty)
                    } else {
                        AssumptionSet::default()
                    }
                } else if let Some(hint) = type_hint {
                    AssumptionSet::from_valid_instance(hint)
                } else {
                    AssumptionSet::default()
                }
            },
            Constant::Prefab(pop) => {
                if let Some(ty) = objtree.type_by_path(&pop.path) {
                    assumption_set![Assumption::Truthy(false), Assumption::IsPath(true, ty)]
                } else {
                    AssumptionSet::default()
                }
            },
        }
    }

    fn from_valid_instance(ty: TypeRef<'o>) -> AssumptionSet<'o> {
        assumption_set![Assumption::Truthy(true), Assumption::IsNull(false), Assumption::IsType(true, ty)]
    }

    fn conflicts_with(&self, new: &Assumption) -> Option<&Assumption> {
        for each in self.set.iter() {
            if each.oneway_conflict(new) || new.oneway_conflict(each) {
                return Some(each);
            }
        }
        None
    }
}

/// An 'atom' in the type analysis. A type/set of possible types, as well as a
/// known constant value if available.
#[derive(Debug, Clone)]
pub struct Analysis<'o> {
    static_ty: StaticType<'o>,
    aset: AssumptionSet<'o>,
    value: Option<Constant>,
    fix_hint: Option<(Location, String)>,
}

impl<'o> Analysis<'o> {
    fn empty() -> Analysis<'o> {
        Analysis {
            static_ty: StaticType::None,
            aset: AssumptionSet::default(),
            value: None,
            fix_hint: None,
        }
    }

    fn null() -> Analysis<'o> {
        Analysis {
            static_ty: StaticType::None,
            aset: assumption_set![Assumption::IsNull(true)],
            value: Some(Constant::Null(None)),
            fix_hint: None,
        }
    }

    fn from_static_type(ty: TypeRef<'o>) -> Analysis<'o> {
        Analysis::from(StaticType::Type(ty))
    }

    fn from_value(objtree: &'o ObjectTree, value: Constant, type_hint: Option<TypeRef<'o>>) -> Analysis<'o> {
        Analysis {
            static_ty: StaticType::None,
            aset: AssumptionSet::from_constant(objtree, &value, type_hint),
            value: Some(value),
            fix_hint: None,
        }
    }

    fn with_fix_hint<S: Into<String>>(mut self, location: Location, desc: S) -> Self {
        if location != Location::default() {
            self.fix_hint = Some((location, desc.into()));
        }
        self
    }
}

trait WithFixHint {
    fn with_fix_hint(self, analysis: &Analysis) -> Self;
}

impl WithFixHint for DMError {
    fn with_fix_hint(mut self, analysis: &Analysis) -> Self {
        if let Some((loc, desc)) = analysis.fix_hint.clone() {
            self.add_note(loc, desc);
        }
        self
    }
}

/// Build an analysis from an assumption set.
impl<'o> From<AssumptionSet<'o>> for Analysis<'o> {
    fn from(aset: AssumptionSet<'o>) -> Analysis<'o> {
        Analysis {
            static_ty: StaticType::None,
            aset,
            value: None,
            fix_hint: None,
        }
    }
}

/// Optimistic: assumes static type is true and non-null.
impl<'o> From<StaticType<'o>> for Analysis<'o> {
    fn from(static_ty: StaticType<'o>) -> Analysis<'o> {
        let mut aset = AssumptionSet::default();
        if let Some(ty) = static_ty.basic_type() {
            aset.set.insert(Assumption::IsType(true, ty));
        }

        Analysis {
            aset,
            static_ty: static_ty,
            fix_hint: None,
            value: None,
        }
    }
}

// ----------------------------------------------------------------------------
// Shortcut entry point

pub fn run(context: &Context, objtree: &ObjectTree) {
    let mut analyzer = AnalyzeObjectTree::new(context, objtree);

    objtree.root().recurse(&mut |ty| {
        for proc in ty.iter_self_procs() {
            if let dm::objtree::Code::Present(ref code) = proc.get().code {
                analyzer.gather_settings(proc, code);
            }
        }
    });

    objtree.root().recurse(&mut |ty| {
        for proc in ty.iter_self_procs() {
            if let dm::objtree::Code::Present(ref code) = proc.get().code {
                analyzer.check_proc(proc, code);
            }
        }
    });

    objtree.root().recurse(&mut |ty| {
        for proc in ty.iter_self_procs() {
            analyzer.check_kwargs(proc);
        }
    });

    analyzer.finish_check_kwargs();
}

// ----------------------------------------------------------------------------
// Analysis environment

struct BadOverride {
    missing: Vec<String>,
    location: Location,
}

struct CalledAt {
    location: Location,
    others: u32,
}

#[derive(Default)]
struct KwargInfo {
    location: Location,
    // kwarg name -> location that the proc is called with that arg
    called_at: BTreeMap<String, CalledAt>,
    // Debug(ProcRef) -> its definition location
    bad_overrides_at: BTreeMap<String, BadOverride>,
}

struct ProcDirective<'o> {
    directive: HashMap<ProcRef<'o>, (bool, Location)>,
    can_be_disabled: bool,
    directive_string: &'static str,
}

impl<'o> ProcDirective<'o> {
    pub fn new(directive_string: &'static str, can_be_disabled: bool) -> ProcDirective<'o> {
        ProcDirective {
            directive: Default::default(),
            directive_string,
            can_be_disabled,
        }
    }

    pub fn insert(&mut self, proc: ProcRef<'o>, enable: bool, location: Location) -> Result<(), DMError> {
        if !enable && !self.can_be_disabled {
            return Err(error(location, format!("{} sets {} false, but it cannot be disabled.", proc, self.directive_string))
                .with_errortype("disabled_directive")
                .set_severity(Severity::Warning))
        }
        if let Some((_, originallocation)) = self.directive.get(&proc) {
            return Err(error(location, format!("{} sets {} twice", proc, self.directive_string))
                .with_note(*originallocation, "first definition here")
                .with_errortype("sets_directive_twice")
                .set_severity(Severity::Warning))
        }
        self.directive.insert(proc, (enable, location));
        Ok(())
    }

    pub fn get(&self, proc: ProcRef<'o>) -> Option<&(bool, Location)> {
        self.directive.get(&proc)
    }

    pub fn get_self_or_parent(&self, proc: ProcRef<'o>) -> Option<(ProcRef<'o>, bool, Location)> {
        let mut next = Some(proc);
        while let Some(current) = next {
            if let Some(&(truthy, location)) = self.get(current) {
                return Some((current, truthy, location))
            }
            next = current.parent_proc();
        }
        None
    }
}

pub fn directive_value_to_truthy(expr: &Expression, location: Location) -> Result<bool, DMError> {
    // Maybe this should be using constant evaluation, but for now accept TRUE and FALSE directly.
    match expr.as_term() {
        Some(Term::Int(0)) => Ok(false),
        Some(Term::Int(1)) => Ok(true),
        Some(Term::Ident(i)) if i == "FALSE" => Ok(false),
        Some(Term::Ident(i)) if i == "TRUE" => Ok(true),
        _ => Err(error(location, format!("invalid value for lint directive {:?}", expr))
        .with_errortype("invalid_lint_directive_value")
        .set_severity(Severity::Warning)),
    }
}

pub struct AnalyzeObjectTree<'o> {
    context: &'o Context,
    objtree: &'o ObjectTree,

    return_type: HashMap<ProcRef<'o>, TypeExpr<'o>>,
    must_call_parent: ProcDirective<'o>,
    must_not_override: ProcDirective<'o>,
    // Debug(ProcRef) -> KwargInfo
    used_kwargs: BTreeMap<String, KwargInfo>,
}

impl<'o> AnalyzeObjectTree<'o> {
    pub fn new(context: &'o Context, objtree: &'o ObjectTree) -> Self {
        let mut return_type = HashMap::default();
        return_type.insert(objtree.root().get_proc("get_step").unwrap(), StaticType::Type(objtree.expect("/turf")).into());

        AnalyzeObjectTree {
            context,
            objtree,
            return_type,
            must_call_parent: ProcDirective::new("SpacemanDMM_should_call_parent", true),
            must_not_override: ProcDirective::new("SpacemanDMM_should_not_override", false),
            used_kwargs: Default::default(),
        }
    }

    pub fn check_proc(&mut self, proc: ProcRef<'o>, code: &'o [Spanned<Statement>]) {
        AnalyzeProc::new(self, self.context, self.objtree, proc).run(code)
    }

    #[inline]
    fn add_directive_or_error(&mut self, proc: ProcRef<'o>, directive: &str, expr: &Expression, location: Location) {
        let procdirective = match directive {
            "SpacemanDMM_should_not_override" => &mut self.must_not_override,
            "SpacemanDMM_should_call_parent" => &mut self.must_call_parent,
            other => {
                error(location, format!("unknown linter setting {:?}", directive))
                    .with_errortype("unknown_linter_setting")
                    .set_severity(Severity::Warning)
                    .register(self.context);
                return
            }
        };
        match directive_value_to_truthy(expr, location) {
            Ok(truthy) => {
                if let Err(error) = procdirective.insert(proc, truthy, location) {
                    self.context.register_error(error);
                }
            },
            Err(error) => self.context.register_error(error),
        }
    }

    pub fn gather_settings(&mut self, proc: ProcRef<'o>, code: &'o [Spanned<Statement>]) {
        for statement in code.iter() {
            if let Statement::Setting { ref name, ref value, .. } = statement.elem {
                if name == "SpacemanDMM_return_type" {
                    if let Some(Term::Prefab(fab)) = value.as_term() {
                        let bits: Vec<_> = fab.path.iter().map(|(_, name)| name.to_owned()).collect();
                        let ty = self.static_type(statement.location, &bits);
                        self.return_type.insert(proc, TypeExpr::from(ty));
                    } else {
                        match TypeExpr::compile(proc, statement.location, value) {
                            Ok(expr) => { self.return_type.insert(proc, expr); },
                            Err(error) => error
                                .with_component(dm::Component::DreamChecker)
                                .register(self.context),
                        }
                    }
                } else if name.starts_with("SpacemanDMM_") {
                    self.add_directive_or_error(proc, &name.as_str(), value, statement.location);
                } else if !KNOWN_SETTING_NAMES.contains(&name.as_str()) {
                    error(statement.location, format!("unknown setting {:?}", name))
                        .set_severity(Severity::Warning)
                        .register(self.context);
                }
            } else {
                break;
            }
        }
    }

    pub fn check_kwargs(&mut self, proc: ProcRef) {
        let param_names: HashSet<&String> = proc.parameters.iter().map(|p| &p.name).collect();

        // Start at the parent - calls which immediately resolve to bad kwargs
        // error earlier in the process.
        let mut next = proc.parent_proc();
        while let Some(current) = next {
            if let Some(kwargs) = self.used_kwargs.get_mut(&current.to_string()) {
                let mut missing = Vec::new();

                for (keyword, location) in kwargs.called_at.iter() {
                    if !param_names.contains(keyword) {
                        missing.push(keyword.to_owned());
                    }
                }

                if !missing.is_empty() {
                    kwargs.bad_overrides_at.insert(
                        proc.ty().path.to_owned(),
                        BadOverride { missing, location: proc.location });
                }
            }
            next = current.parent_proc();
        }
    }

    pub fn finish_check_kwargs(&self) {
        for (base_procname, kwarg_info) in self.used_kwargs.iter() {
            if kwarg_info.bad_overrides_at.is_empty() {
                continue
            }

            // List out the child procs that are missing overrides.
            let msg = match kwarg_info.bad_overrides_at.len() {
                1 => format!("an override of {} is missing keyword args", base_procname),
                len => format!("{} overrides of {} are missing keyword args", len, base_procname),
            };
            let mut error = error(kwarg_info.location, msg)
                .with_errortype("override_missing_keyword_arg");
            let mut missing = HashSet::new();
            for (child_procname, bad_override) in kwarg_info.bad_overrides_at.iter() {
                error.add_note(bad_override.location, format!("{} is missing \"{}\"",
                    child_procname,
                    bad_override.missing.join("\", \"")));
                missing.extend(bad_override.missing.iter());
            }

            // List call sites. If nobody ever calls these as kwargs, then
            // there's not gonna be a problem.
            for (arg_name, called_at) in kwarg_info.called_at.iter() {
                if !missing.contains(arg_name) {
                    continue
                }

                if called_at.others > 0 {
                    error.add_note(called_at.location, format!("called with {:?} here, and {} other places",
                        arg_name, called_at.others));
                } else {
                    error.add_note(called_at.location, format!("called with {:?} here", arg_name));
                }
            }

            error.register(self.context);
        }
    }

    fn static_type(&mut self, location: Location, of: &[String]) -> StaticType<'o> {
        match static_type(self.objtree, location, of) {
            Ok(s) => s,
            Err(e) => {
                e.register(self.context);
                StaticType::None
            }
        }
    }
}

fn static_type<'o>(objtree: &'o ObjectTree, location: Location, mut of: &[String]) -> Result<StaticType<'o>, DMError> {
    while !of.is_empty() && ["static", "global", "const", "tmp", "SpacemanDMM_final"].contains(&&*of[0]) {
        of = &of[1..];
    }

    if of.is_empty() {
        Ok(StaticType::None)
    } else if of[0] == "list" {
        let keys = static_type(objtree, location, &of[1..])?;
        Ok(StaticType::List {
            list: objtree.expect("/list"),
            keys: Box::new(keys),
        })
    } else if let Some(ty) = objtree.type_by_path(of) {
        Ok(StaticType::Type(ty))
    } else {
        Err(error(location, format!("undefined type: {}", FormatTreePath(of))))
    }
}

fn error<S: Into<String>>(location: Location, desc: S) -> DMError {
    DMError::new(location, desc).with_component(dm::Component::DreamChecker)
}

// ----------------------------------------------------------------------------
// Variable analyzer

pub fn check_var_defs(objtree: &ObjectTree, context: &Context) {
    for (path, _) in objtree.types.iter() {
        guard!(let Some(typeref) = objtree.find(path)
            else { continue });

        for parent in typeref.iter_parent_types() {
            if parent.is_root() {
                break;
            }

            if &parent.path == path {
                continue;
            }

            for (varname, typevar) in typeref.vars.iter() {
                if varname == "vars" {
                    continue;
                }
                if path == "/client" && varname == "parent_type" {
                    continue;
                }

                guard!(let Some(parentvar) = parent.vars.get(varname)
                    else { continue });

                guard!(let Some(decl) = &parentvar.declaration
                    else { continue });

                if let Some(mydecl) = &typevar.declaration {
                    if typevar.value.location.is_builtins() {
                        continue;
                    }
                    DMError::new(mydecl.location, format!("{} redeclares var {:?}", path, varname))
                        .with_note(decl.location, format!("declared on {} here", parent.path))
                        .register(context);
                }

                if decl.var_type.is_final {
                    DMError::new(typevar.value.location, format!("{} overrides final var {:?}", path, varname))
                        .with_errortype("final_var")
                        .with_note(decl.location, format!("declared final on {} here", parent.path))
                        .register(context);
                }
            }
        }
    }
}

// ----------------------------------------------------------------------------
// Procedure analyzer

struct LocalVar<'o> {
    location: Location,
    analysis: Analysis<'o>,
}

impl<'o> From<Analysis<'o>> for LocalVar<'o> {
    fn from(analysis: Analysis<'o>) -> Self {
        LocalVar { location: Location::default(), analysis }
    }
}

struct AnalyzeProc<'o, 's> {
    env: &'s mut AnalyzeObjectTree<'o>,
    context: &'o Context,
    objtree: &'o ObjectTree,
    ty: TypeRef<'o>,
    proc_ref: ProcRef<'o>,
    local_vars: HashMap<String, LocalVar<'o>>,
    calls_parent: bool,
}

impl<'o, 's> AnalyzeProc<'o, 's> {
    fn new(env: &'s mut AnalyzeObjectTree<'o>, context: &'o Context, objtree: &'o ObjectTree, proc_ref: ProcRef<'o>) -> Self {
        let ty = proc_ref.ty();

        let mut local_vars = HashMap::<String, LocalVar>::new();
        local_vars.insert(".".to_owned(), Analysis::empty().into());
        local_vars.insert("args".to_owned(), Analysis::from_static_type(objtree.expect("/list")).into());
        local_vars.insert("usr".to_owned(), Analysis::from_static_type(objtree.expect("/mob")).into());
        if !ty.is_root() {
            local_vars.insert("src".to_owned(), Analysis::from_static_type(ty).into());
        }
        local_vars.insert("global".to_owned(), Analysis {
            static_ty: StaticType::Type(objtree.root()),
            aset: assumption_set![Assumption::IsNull(false)],
            value: None,
            fix_hint: None,
        }.into());

        AnalyzeProc {
            env,
            context,
            objtree,
            ty,
            proc_ref,
            local_vars,
            calls_parent: false,
        }
    }

    pub fn run(&mut self, block: &'o [Spanned<Statement>]) {
        for param in self.proc_ref.get().parameters.iter() {
            let analysis = self.static_type(param.location, &param.var_type.type_path);
            self.local_vars.insert(param.name.to_owned(), LocalVar {
                location: self.proc_ref.location,
                analysis,
            });
        }
        self.visit_block(block);

        if self.proc_ref.parent_proc().is_some() {
            if let Some((proc, must_not, location)) = self.env.must_not_override.get_self_or_parent(self.proc_ref) {
                if must_not && proc != self.proc_ref {
                    error(self.proc_ref.location, format!("proc overrides parent, prohibited by {}", proc))
                        .with_note(location, "prohibited by this must_not_override annotation")
                        .with_errortype("must_not_override")
                        .register(self.context);
                }
            }
            if !self.calls_parent {
                if let Some((proc, must, location)) = self.env.must_call_parent.get_self_or_parent(self.proc_ref) {
                    if must {
                        error(self.proc_ref.location, format!("proc never calls parent, required by {}", proc))
                            .with_note(location, "required by this must_call_parent annotation")
                            .with_errortype("must_call_parent")
                            .register(self.context);
                    }
                }
            }
        }
    }

    fn visit_block(&mut self, block: &'o [Spanned<Statement>]) {
        for stmt in block.iter() {
            self.visit_statement(stmt.location, &stmt.elem);
        }
    }

    fn visit_statement(&mut self, location: Location, statement: &'o Statement) {
        match statement {
            Statement::Expr(expr) => { self.visit_expression(location, expr, None); },
            Statement::Return(Some(expr)) => {
                // TODO: factor in the previous return type if there was one
                let return_type = self.visit_expression(location, expr, None);
                self.local_vars.get_mut(".").unwrap().analysis = return_type;
                // TODO: break out of the analysis for this branch?
            },
            Statement::Return(None) => {},
            Statement::Throw(expr) => { self.visit_expression(location, expr, None); },
            Statement::While { condition, block } => {
                self.visit_expression(location, condition, None);
                self.visit_block(block);
            },
            Statement::DoWhile { block, condition } => {
                self.visit_block(block);
                self.visit_expression(location, condition, None);
            },
            Statement::If { arms, else_arm } => {
                for (condition, ref block) in arms.iter() {
                    self.visit_expression(condition.location, &condition.elem, None);
                    self.visit_block(block);
                }
                if let Some(else_arm) = else_arm {
                    self.visit_block(else_arm);
                }
            },
            Statement::ForLoop { init, test, inc, block } => {
                if let Some(init) = init {
                    self.visit_statement(location, init);
                }
                if let Some(test) = test {
                    self.visit_expression(location, test, None);
                }
                if let Some(inc) = inc {
                    self.visit_statement(location, inc);
                }
                self.visit_block(block);
            },
            Statement::ForList { in_list, block, var_type, name, .. } => {
                if let Some(in_list) = in_list {
                    self.visit_expression(location, in_list, None);
                }
                if let Some(var_type) = var_type {
                    self.visit_var(location, var_type, name, None);
                }
                self.visit_block(block);
            },
            Statement::ForRange { var_type, name, start, end, step, block } => {
                self.visit_expression(location, end, None);
                if let Some(step) = step {
                    self.visit_expression(location, step, None);
                }
                if let Some(var_type) = var_type {
                    self.visit_var(location, var_type, name, Some(start));
                }
                self.visit_block(block);
            },
            Statement::Var(var) => self.visit_var_stmt(location, var),
            Statement::Vars(vars) => {
                for each in vars.iter() {
                    self.visit_var_stmt(location, each);
                }
            },
            Statement::Setting { .. } => {},
            Statement::Spawn { delay, block } => {
                if let Some(delay) = delay {
                    self.visit_expression(location, delay, None);
                }
                self.visit_block(block);
            },
            Statement::Switch { input, cases, default } => {
                self.visit_expression(location, input, None);
                for &(ref case, ref block) in cases.iter() {
                    for case_part in case.iter() {
                        match case_part {
                            dm::ast::Case::Exact(expr) => { self.visit_expression(location, expr, None); },
                            dm::ast::Case::Range(start, end) => {
                                self.visit_expression(location, start, None);
                                self.visit_expression(location, end, None);
                            }
                        }
                    }
                    self.visit_block(block);
                }
                if let Some(default) = default {
                    self.visit_block(default);
                }
            },
            Statement::TryCatch { try_block, catch_params, catch_block } => {
                self.visit_block(try_block);
                if catch_params.len() > 1 {
                    error(location, format!("Expected 0 or 1 catch parameters, got {}", catch_params.len()))
                        .set_severity(Severity::Warning)
                        .register(self.context);
                }
                for caught in catch_params.iter() {
                    let (var_name, mut type_path) = match caught.split_last() {
                        Some(x) => x,
                        None => continue
                    };
                    match type_path.split_first() {
                        Some((first, rest)) if first == "var" => type_path = rest,
                        _ => {}
                    }
                    let var_type: VarType = type_path.iter().map(ToOwned::to_owned).collect();
                    self.visit_var(location, &var_type, var_name, None);
                }
                self.visit_block(catch_block);
            },
            Statement::Continue(_) => {},
            Statement::Break(_) => {},
            Statement::Goto(_) => {},
            Statement::Label { name: _, block } => self.visit_block(block),
            Statement::Del(expr) => { self.visit_expression(location, expr, None); },
        }
    }

    fn visit_var_stmt(&mut self, location: Location, var: &'o VarStatement) {
        self.visit_var(location, &var.var_type, &var.name, var.value.as_ref())
    }

    fn visit_var(&mut self, location: Location, var_type: &VarType, name: &str, value: Option<&'o Expression>) {
        // Calculate type hint
        let static_type = self.env.static_type(location, &var_type.type_path);

        // Visit the expression if it's there
        let mut analysis = match value {
            Some(ref expr) => self.visit_expression(location, expr, static_type.basic_type()),
            None => Analysis::null(),
        };
        analysis.static_ty = static_type;

        // Save var to locals
        self.local_vars.insert(name.to_owned(), LocalVar { location, analysis });
    }

    fn visit_expression(&mut self, location: Location, expression: &'o Expression, type_hint: Option<TypeRef<'o>>) -> Analysis<'o> {
        match expression {
            Expression::Base { unary, term, follow } => {
                let base_type_hint = if follow.is_empty() && unary.is_empty() {
                    type_hint
                } else {
                    None
                };
                let mut ty = self.visit_term(term.location, &term.elem, base_type_hint);
                for each in follow.iter() {
                    ty = self.visit_follow(each.location, ty, &each.elem);
                }
                for each in unary.iter().rev() {
                    ty = self.visit_unary(ty, each, location);
                }
                ty
            },
            Expression::BinaryOp { op: BinaryOp::In, lhs, rhs } => {
                // check for incorrect/ambiguous in statements
                match &**lhs {
                    Expression::Base { unary, term, follow } => {
                        if unary.len() > 0 {
                            error(location, format!("ambiguous `{}` on left side of an `in`", unary[0].name()))
                                .set_severity(Severity::Warning)
                                .with_errortype("ambiguous_in_lhs")
                                .with_note(location, format!("add parentheses to fix: `{}`", unary[0].around("(a in b)")))
                                .with_note(location, format!("add parentheses to disambiguate: `({}) in b`", unary[0].around("a")))
                                .register(self.context);
                        }
                    },
                    Expression::BinaryOp { op, lhs, rhs } => {
                        error(location, format!("ambiguous `{}` on left side of an `in`", op))
                            .set_severity(Severity::Warning)
                            .with_errortype("ambiguous_in_lhs")
                            .with_note(location, format!("add parentheses to fix: `a {} (b in c)`", op))
                            .with_note(location, format!("add parentheses to disambiguate: `(a {} b) in c`", op))
                            .register(self.context);
                    },
                    Expression::AssignOp { op, lhs, rhs } => {
                        error(location, format!("ambiguous `{}` on left side of an `in`", op))
                            .set_severity(Severity::Warning)
                            .with_errortype("ambiguous_in_lhs")
                            .with_note(location, format!("add parentheses to fix: `a {} (b in c)`", op))
                            .with_note(location, format!("add parentheses to disambiguate: `(a {} b) in c`", op))
                            .register(self.context);
                    },
                    Expression::TernaryOp { cond, if_, else_ } => {
                        error(location, format!("ambiguous ternary on left side of an `in`"))
                            .set_severity(Severity::Warning)
                            .with_errortype("ambiguous_in_lhs")
                            .with_note(location, "add parentheses to fix: `a ? b : (c in d)`")
                            .with_note(location, "add parentheses to disambiguate: `(a ? b : c) in d`")
                            .register(self.context);
                    },
                };
                let lty = self.visit_expression(location, lhs, None);
                let rty = self.visit_expression(location, rhs, None);
                self.visit_binary(lty, rty, BinaryOp::In)
            },
            Expression::BinaryOp { op: BinaryOp::Or, lhs, rhs } => {
                // It appears that DM does this in more cases than this, but
                // this is the only case I've seen it used in the wild.
                // ex: var/datum/cache_entry/E = cache[key] || new
                let lty = self.visit_expression(location, lhs, type_hint);
                let rty = self.visit_expression(location, rhs, type_hint);
                self.visit_binary(lty, rty, BinaryOp::Or)
            },
            Expression::BinaryOp { op, lhs, rhs } => {
                let lty = self.visit_expression(location, lhs, None);
                let rty = self.visit_expression(location, rhs, None);
                self.visit_binary(lty, rty, *op)
            },
            Expression::AssignOp { lhs, rhs, .. } => {
                let lhs = self.visit_expression(location, lhs, None);
                self.visit_expression(location, rhs, lhs.static_ty.basic_type())
            },
            Expression::TernaryOp { cond, if_, else_ } => {
                // TODO: be sensible
                self.visit_expression(location, cond, None);
                let ty = self.visit_expression(location, if_, type_hint);
                self.visit_expression(location, else_, type_hint);
                ty
            }
        }
    }

    fn visit_term(&mut self, location: Location, term: &'o Term, type_hint: Option<TypeRef<'o>>) -> Analysis<'o> {
        match term {
            Term::Null => Analysis::null(),
            Term::Int(number) => Analysis::from_value(self.objtree, Constant::from(*number), type_hint),
            Term::Float(number) => Analysis::from_value(self.objtree, Constant::from(*number), type_hint),
            Term::String(text) => Analysis::from_value(self.objtree, Constant::String(text.to_owned()), type_hint),
            Term::Resource(text) => Analysis::from_value(self.objtree, Constant::Resource(text.to_owned()), type_hint),
            Term::As(_) => assumption_set![Assumption::IsNum(true)].into(),

            Term::Ident(unscoped_name) => {
                if let Some(var) = self.local_vars.get(unscoped_name) {
                    return var.analysis.clone()
                        .with_fix_hint(var.location, "add additional type info here")
                }
                if let Some(decl) = self.ty.get_var_declaration(unscoped_name) {
                    self.static_type(location, &decl.var_type.type_path)
                        .with_fix_hint(decl.location, "add additional type info here")
                } else {
                    error(location, format!("undefined var: {:?}", unscoped_name))
                        .register(self.context);
                    Analysis::empty()
                }
            },

            Term::Expr(expr) => self.visit_expression(location, expr, type_hint),
            Term::Prefab(prefab) => {
                if let Some(nav) = self.ty.navigate_path(&prefab.path) {
                    let ty = nav.ty();  // TODO: handle proc/verb paths here
                    let pop = dm::constants::Pop::from(ty.path.split("/").skip(1).map(ToOwned::to_owned).collect::<Vec<_>>());
                    Analysis {
                        static_ty: StaticType::None,
                        aset: assumption_set![Assumption::IsPath(true, nav.ty())].into(),
                        value: Some(Constant::Prefab(pop)),
                        fix_hint: None,
                    }
                } else {
                    error(location, format!("failed to resolve path {}", FormatTypePath(&prefab.path)))
                        .register(self.context);
                    Analysis::empty()
                }
            },
            Term::InterpString(_, parts) => {
                for (ref expr, _) in parts.iter() {
                    if let Some(expr) = expr {
                        self.visit_expression(location, expr, None);
                    }
                }
                assumption_set![Assumption::IsText(true)].into()
            },

            Term::Call(unscoped_name, args) => {
                let src = self.ty;
                if let Some(proc) = self.ty.get_proc(unscoped_name) {
                    self.visit_call(location, src, proc, args, false)
                } else if unscoped_name == "SpacemanDMM_unlint" {
                    // Escape hatch for cases like `src` in macros used in
                    // global procs.
                    Analysis::empty()
                } else if unscoped_name == "SpacemanDMM_debug" {
                    eprintln!("SpacemanDMM_debug:");
                    for arg in args {
                        eprintln!("    {:?}", self.visit_expression(location, arg, None));
                    }
                    Analysis::empty()
                } else {
                    error(location, format!("undefined proc: {:?} on {}", unscoped_name, self.ty))
                        .register(self.context);
                    Analysis::empty()
                }
            },
            Term::SelfCall(args) => {
                let src = self.ty;
                let proc = self.proc_ref;
                // Self calls are exact, and won't ever call an override.
                self.visit_call(location, src, proc, args, true)
            },
            Term::ParentCall(args) => {
                self.calls_parent = true;
                if let Some(proc) = self.proc_ref.parent_proc() {
                    // TODO: if args are empty, call w/ same args
                    let src = self.ty;
                    // Parent calls are exact, and won't ever call an override.
                    self.visit_call(location, src, proc, args, true)
                } else {
                    error(location, format!("proc has no parent: {}", self.proc_ref))
                        .register(self.context);
                    Analysis::empty()
                }
            },

            Term::New { type_, args } => {
                // determine the type being new'd
                let typepath = match type_ {
                    NewType::Implicit => if let Some(hint) = type_hint {
                        Some(hint)
                    } else {
                        error(location, "no type hint available on implicit new()")
                            .with_errortype("no_typehint_implicit_new")
                            .register(self.context);
                        None
                    },
                    NewType::Prefab(prefab) => {
                        if let Some(nav) = self.ty.navigate_path(&prefab.path) {
                            // TODO: handle proc/verb paths here
                            Some(nav.ty())
                        } else {
                            error(location, format!("failed to resolve path {}", FormatTypePath(&prefab.path)))
                                .register(self.context);
                            None
                        }
                    },
                    NewType::MiniExpr { .. } => None,  // TODO: evaluate
                };

                // call to the New() method
                if let Some(typepath) = typepath {
                    if let Some(new_proc) = typepath.get_proc("New") {
                        self.visit_call(
                            location,
                            typepath,
                            new_proc,
                            args.as_ref().map_or(&[], |v| &v[..]),
                            // New calls are exact: `new /datum()` will always call
                            // `/datum/New()` and never an override.
                            true);
                    } else if typepath.path != "/list" {
                        error(location, format!("couldn't find {}/proc/New", typepath.path))
                            .register(self.context);
                    }
                    assumption_set![Assumption::IsType(true, typepath)].into()
                } else {
                    Analysis::empty()
                }
            },
            Term::List(args) => {
                self.visit_arguments(location, args);
                assumption_set![Assumption::IsType(true, self.objtree.expect("/list"))].into()
            },
            Term::Input { args, input_type, in_list } => {
                // TODO: deal with in_list
                self.visit_arguments(location, args);
                if let Some(ref expr) = in_list {
                    self.visit_expression(location, expr, None);
                }

                let without_null = *input_type - InputType::NULL;
                if input_type.contains(InputType::ANYTHING) {
                    Analysis::empty()
                } else if without_null == InputType::MOB {
                    assumption_set![Assumption::IsType(true, self.objtree.expect("/mob"))].into()
                } else if without_null == InputType::OBJ {
                    assumption_set![Assumption::IsType(true, self.objtree.expect("/obj"))].into()
                } else if without_null == InputType::AREA {
                    assumption_set![Assumption::IsType(true, self.objtree.expect("/area"))].into()
                } else if without_null == InputType::TURF {
                    assumption_set![Assumption::IsType(true, self.objtree.expect("/turf"))].into()
                } else if without_null == InputType::TEXT || without_null == InputType::MESSAGE || without_null == InputType::KEY || without_null == InputType::PASSWORD || without_null == InputType::COLOR || without_null.is_empty() {
                    assumption_set![Assumption::IsText(true)].into()
                } else if without_null == InputType::NUM {
                    assumption_set![Assumption::IsNum(true)].into()
                } else if without_null == InputType::ICON {
                    assumption_set![Assumption::IsType(true, self.objtree.expect("/icon"))].into()
                } else if without_null == InputType::SOUND {
                    assumption_set![Assumption::IsType(true, self.objtree.expect("/sound"))].into()
                } else {
                    //self.error(format!("visit_term: weird input() type: {:?}", input_type));
                    Analysis::empty()
                }
            },
            Term::Locate { args, in_list } => {
                self.visit_arguments(location, args);
                if let Some(ref expr) = in_list {
                    self.visit_expression(location, expr, None);
                }

                if args.len() == 3 {  // X,Y,Z - it's gotta be a turf
                    assumption_set![Assumption::IsType(true, self.objtree.expect("/turf"))].into()
                } else {
                    Analysis::empty()
                }
            },
            Term::Pick(choices) => {
                for (weight, choice) in choices.iter() {
                    if let Some(ref weight) = weight {
                        self.visit_expression(location, weight, None);
                    }
                    self.visit_expression(location, choice, None);
                }

                // TODO: common superset of all choices
                Analysis::empty()
            },
            Term::DynamicCall(lhs_args, rhs_args) => {
                self.visit_arguments(location, lhs_args);
                self.visit_arguments(location, rhs_args);
                Analysis::empty()  // TODO
            },
        }
    }

    fn visit_follow(&mut self, location: Location, lhs: Analysis<'o>, rhs: &'o Follow) -> Analysis<'o> {
        match rhs {
            Follow::Field(IndexKind::Colon, _) => Analysis::empty(),
            Follow::Field(IndexKind::SafeColon, _) => Analysis::empty(),
            Follow::Call(IndexKind::Colon, _, args) |
            Follow::Call(IndexKind::SafeColon, _, args) => {
                // No analysis yet, but be sure to visit the arguments
                for arg in args {
                    let mut argument_value = arg;
                    if let Expression::AssignOp { op: AssignOp::Assign, lhs, rhs } = arg {
                        match lhs.as_term() {
                            Some(Term::Ident(name)) |
                            Some(Term::String(name)) => {
                                // Don't visit_expression the kwarg key.
                                argument_value = rhs;
                            },
                            _ => {},
                        }
                    }
                    self.visit_expression(location, argument_value, None);
                }
                Analysis::empty()
            },

            Follow::Index(expr) => {
                self.visit_expression(location, expr, None);
                // TODO: differentiate between L[1] and L[non_numeric_key]
                match lhs.static_ty {
                    StaticType::List { keys, .. } => {
                        let mut res = Analysis::from(*keys);
                        if let Some((loc, _)) = lhs.fix_hint {
                            res.fix_hint = Some((loc, "add a type annotation after /list here".to_owned()))
                        }
                        res
                    },
                    _ => lhs.clone()  // carry through fix_hint
                }
            },
            Follow::Field(kind, name) => {
                if let Some(ty) = lhs.static_ty.basic_type() {
                    if let Some(decl) = ty.get_var_declaration(name) {
                        self.static_type(location, &decl.var_type.type_path)
                            .with_fix_hint(decl.location, "add additional type info here")
                    } else {
                        error(location, format!("undefined field: {:?} on {}", name, ty))
                            .register(self.context);
                        Analysis::empty()
                    }
                } else {
                    error(location, format!("field access requires static type: {:?}", name))
                        .set_severity(Severity::Warning)
                        .with_errortype("field_access_static_type")
                        .with_fix_hint(&lhs)
                        .register(self.context);
                    Analysis::empty()
                }
            },
            Follow::Call(kind, name, arguments) => {
                if let Some(ty) = lhs.static_ty.basic_type() {
                    if let Some(proc) = ty.get_proc(name) {
                        self.visit_call(location, ty, proc, arguments, false)
                    } else {
                        error(location, format!("undefined proc: {:?} on {}", name, ty))
                            .register(self.context);
                        Analysis::empty()
                    }
                } else {
                    error(location, format!("proc call requires static type: {:?}", name))
                        .set_severity(Severity::Warning)
                        .with_errortype("proc_call_static_type")
                        .with_fix_hint(&lhs)
                        .register(self.context);
                    Analysis::empty()
                }
            },
        }
    }

    // checks operatorX overloads on types
    fn check_operator_overload(&mut self, rhs: Analysis<'o>, location: Location, operator: &str) -> Analysis<'o> {
        let typeerror;
        match rhs.static_ty {
            StaticType::None => {
                return Analysis::empty()
            },
            StaticType::Type(typeref) => {
                // Its been overloaded, assume they really know they want to do this
                if let Some(proc) = typeref.get_proc(&format!("operator{}",operator)) {
                    return self.visit_call(location, typeref, proc, &[], true)
                }
                typeerror = typeref.get().pretty_path();
            },
            StaticType::List { list, .. } => {
                typeerror = "list";
            },
        };
        error(location, format!("Attempting {} on a {} which does not overload operator{}", operator, typeerror, operator))
            .with_errortype("no_operator_overload")
            .register(self.context);
        return Analysis::empty()
    }

    fn visit_unary(&mut self, rhs: Analysis<'o>, op: &UnaryOp, location: Location) -> Analysis<'o> {
        match op {
            // !x just evaluates the "truthiness" of x and negates it, returning 1 or 0
            UnaryOp::Not => Analysis::from(assumption_set![Assumption::IsNum(true)]),
            UnaryOp::PreIncr | UnaryOp::PostIncr => self.check_operator_overload(rhs, location, "++"),
            UnaryOp::PreDecr | UnaryOp::PostDecr => self.check_operator_overload(rhs, location, "--"),
            /*
            (UnaryOp::Neg, Type::Number) => Type::Number.into(),
            (UnaryOp::BitNot, Type::Number) => Type::Number.into(),
            */
            _ => Analysis::empty(),
        }
    }

    fn visit_binary(&mut self, lhs: Analysis<'o>, rhs: Analysis<'o>, op: BinaryOp) -> Analysis<'o> {
        //println!("visit_binary: don't know anything about {}", op);
        Analysis::empty()
    }

    fn visit_call(&mut self, location: Location, src: TypeRef<'o>, proc: ProcRef, args: &'o [Expression], is_exact: bool) -> Analysis<'o> {
        // identify and register kwargs used
        let mut any_kwargs_yet = false;

        let mut param_name_map = HashMap::new();
        let mut param_idx_map = HashMap::new();
        let mut param_idx = 0;
        let mut arglist_used = false;

        for arg in args {
            let mut argument_value = arg;
            let mut this_kwarg = None;
            match arg {
                Expression::AssignOp { op: AssignOp::Assign, lhs, rhs } => {
                    match lhs.as_term() {
                        Some(Term::Ident(name)) |
                        Some(Term::String(name)) => {
                            // Don't visit_expression the kwarg key.
                            any_kwargs_yet = true;
                            this_kwarg = Some(name);
                            argument_value = rhs;

                            // Check that that kwarg actually exists.
                            if !proc.parameters.iter().any(|p| p.name == *name) {
                                // Search for a child proc that does have this keyword argument.
                                let mut error = error(location,
                                    format!("bad keyword argument {:?} to {}", name, proc));
                                proc.recurse_children(&mut |child_proc| {
                                    if child_proc.ty() == proc.ty() { return }
                                    if child_proc.parameters.iter().any(|p| p.name == *name) {
                                        error.add_note(child_proc.location, format!("an override has this parameter: {}", child_proc));
                                    }
                                });
                                error.register(self.context);
                            } else if !is_exact {
                                // If it does, mark it as "used".
                                // Format with src/proc/foo here, rather than the
                                // type the proc actually appears on, so that
                                // calling /datum/foo() on a /datum/A won't
                                // complain about /datum/B/foo().
                                self.env.used_kwargs.entry(format!("{}/proc/{}", src, proc.name()))
                                    .or_insert_with(|| KwargInfo {
                                        location: proc.location,
                                        .. Default::default()
                                    })
                                    .called_at
                                    // TODO: use a more accurate location
                                    .entry(name.clone())
                                    .and_modify(|ca| ca.others += 1)
                                    .or_insert(CalledAt {
                                        location: location,
                                        others: 0,
                                    });
                            }
                        }
                        _ => {}
                    }
                },
                expr => {
                    if let Some(Term::Call(callname, _)) = expr.as_term() {
                        // only interested in the first expression being arglist
                        if callname.as_str() == "arglist" && param_name_map.len() == 0 && param_idx == 0 {
                            arglist_used = true;
                        }
                    }
                },
            }

            if any_kwargs_yet && this_kwarg.is_none() && !(proc.ty().is_root() && proc.name() == "animate") {
                // TODO: don't hardcode the animate() exception
                error(location, format!("proc called with non-kwargs after kwargs: {}()", proc.name()))
                    .register(self.context);
            }

            let analysis = self.visit_expression(location, argument_value, None);
            if let Some(kw) = this_kwarg {
                param_name_map.insert(kw.as_str(), analysis);
            } else {
                param_idx_map.insert(param_idx, analysis);
                param_idx += 1;
            }
        }

<<<<<<< HEAD
        if proc.ty().is_root() && proc.is_builtin() {
            Analysis::from(self.global_builtin_returntype(proc))
        } else if let Some(return_type) = self.env.return_type.get(&proc) {
=======
        // filter call checking
        // TODO: check flags for valid values
        //  eg "wave" type "flags" param only works with WAVE_SIDEWAYS, WAVE_BOUND
        // also some filters have limits for their numerical params
        //  eg "rays" type "threshold" param defaults to 0.5, can be 0 to 1
        if proc.ty().is_root() && proc.name() == "filter" {
            guard!(let Some(typename) = param_name_map.get("type") else {
                if !arglist_used {
                    error(location, "filter() called without mandatory keyword parameter 'type'")
                        .register(self.context);
                } // regardless, we're done here
                return Analysis::empty()
            });
            guard!(let Some(Constant::String(typevalue)) = &typename.value else {
                error(location, format!("filter() called with non-string type keyword parameter value '{:?}'", typename.value))
                    .register(self.context);
                return Analysis::empty()
            });
            guard!(let Some(arglist) = VALID_FILTER_TYPES.get(typevalue.as_str()) else {
                error(location, format!("filter() called with invalid type keyword parameter value '{}'", typevalue))
                    .register(self.context);
                return Analysis::empty()
            });
            for arg in param_name_map.keys() {
                if *arg != "type" && arglist.iter().position(|&x| x == *arg).is_none() {
                    error(location, format!("filter(type=\"{}\") called with invalid keyword parameter '{}'", typevalue, arg))
                        // luckily lummox has made the anchor url match the type= value for each filter
                        .with_note(location, format!("See: http://www.byond.com/docs/ref/#/{{notes}}/filters/{} for the permitted arguments", typevalue))
                        .register(self.context);
                }
            }
        }

        if let Some(return_type) = self.env.return_type.get(&proc) {
>>>>>>> f3d4820c
            let ec = type_expr::TypeExprContext {
                objtree: self.objtree,
                param_name_map,
                param_idx_map,
            };
            match return_type.evaluate(location, &ec) {
                Ok(st) => {
                    let hint = format!("return type evaluated to {:?}", st);
                    Analysis::from(st).with_fix_hint(location, hint)
                },
                Err(err) => {
                    err.with_component(dm::Component::DreamChecker)
                        .register(self.context);
                    Analysis::empty()
                }
            }
        } else {
            Analysis::empty()
                .with_fix_hint(proc.location, format!("add a return type annotation to {}", proc))
        }
    }

    fn visit_arguments(&mut self, location: Location, args: &'o [Expression]) {
        for arg in args {
            let mut argument_value = arg;
            if let Expression::AssignOp { op: AssignOp::Assign, lhs, rhs } = arg {
                match lhs.as_term() {
                    Some(Term::Ident(_name)) |
                    Some(Term::String(_name)) => {
                        // Don't visit_expression the kwarg key.
                        argument_value = rhs;
                    }
                    _ => {}
                }
            }

            self.visit_expression(location, argument_value, None);
        }
    }

    fn static_type(&mut self, location: Location, of: &[String]) -> Analysis<'o> {
        Analysis::from(self.env.static_type(location, of))
    }

    fn global_builtin_returntype(&mut self, proc: ProcRef) -> StaticType<'o> {
        match proc.name() {
            "argslist" => StaticType::plain_list(self.objtree),
            "block" => StaticType::list_of_type(self.objtree, "/turf"),
            "bounds" => StaticType::list_of_type(self.objtree, "/atom"),
            "flist" => StaticType::plain_list(self.objtree),
            "get_step" => StaticType::Type(self.objtree.expect("/turf")),
            "hearers" => StaticType::list_of_type(self.objtree, "/mob"),
            "icon" => StaticType::Type(self.objtree.expect("/icon")),
            "icon_states" => StaticType::plain_list(self.objtree),
            "matrix" => StaticType::Type(self.objtree.expect("/matrix")),
            "obounds" => StaticType::list_of_type(self.objtree, "/atom"),
            "ohearers" => StaticType::list_of_type(self.objtree, "/mob"),
            "orange" => StaticType::list_of_type(self.objtree, "/atom"),
            "oview" => StaticType::list_of_type(self.objtree, "/atom"),
            "oviewers" => StaticType::list_of_type(self.objtree, "/mob"),
            "range" => StaticType::list_of_type(self.objtree, "/atom"),
            "regex" => StaticType::Type(self.objtree.expect("/regex")),
            "splittext" => StaticType::plain_list(self.objtree),
            "typesof" => StaticType::plain_list(self.objtree),
            "view" => StaticType::list_of_type(self.objtree, "/atom"),
            "viewers" => StaticType::list_of_type(self.objtree, "/mob"),
            _ => StaticType::None,
        }
    }
}<|MERGE_RESOLUTION|>--- conflicted
+++ resolved
@@ -1331,11 +1331,6 @@
             }
         }
 
-<<<<<<< HEAD
-        if proc.ty().is_root() && proc.is_builtin() {
-            Analysis::from(self.global_builtin_returntype(proc))
-        } else if let Some(return_type) = self.env.return_type.get(&proc) {
-=======
         // filter call checking
         // TODO: check flags for valid values
         //  eg "wave" type "flags" param only works with WAVE_SIDEWAYS, WAVE_BOUND
@@ -1369,8 +1364,9 @@
             }
         }
 
-        if let Some(return_type) = self.env.return_type.get(&proc) {
->>>>>>> f3d4820c
+        if proc.ty().is_root() && proc.is_builtin() {
+            Analysis::from(self.global_builtin_returntype(proc))
+        } else if let Some(return_type) = self.env.return_type.get(&proc) {
             let ec = type_expr::TypeExprContext {
                 objtree: self.objtree,
                 param_name_map,
