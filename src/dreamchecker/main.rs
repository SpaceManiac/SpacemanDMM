//! DreamChecker, a robust static analysis and typechecking engine for
//! DreamMaker.

extern crate dreammaker as dm;
extern crate dreamchecker;
#[macro_use]
extern crate serde_json;

// ----------------------------------------------------------------------------
// Command-line interface

fn main() {
    // command-line args
    let mut environment = None;
    let mut config_file = None;
    let mut json = false;

    let mut args = std::env::args();
    let _ = args.next();  // skip executable name
    while let Some(arg) = args.next() {
        if arg == "-V" || arg == "--version" {
            println!(
                "dreamchecker {}  Copyright (C) 2017-2020  Tad Hardesty",
                env!("CARGO_PKG_VERSION")
            );
            println!("{}", include_str!(concat!(env!("OUT_DIR"), "/build-info.txt")));
            println!("This program comes with ABSOLUTELY NO WARRANTY. This is free software,");
            println!("and you are welcome to redistribute it under the conditions of the GNU");
            println!("General Public License version 3.");
            return;
        } else if arg == "-e" {
            environment = Some(args.next().expect("must specify a value for -e"));
        } else if arg == "-c" {
            config_file = Some(args.next().expect("must specify a file for -c"));
        } else if arg == "--json" {
            json = true;
        } else {
            eprintln!("unknown argument: {}", arg);
            return;
        }
    }

    let dme = environment
        .map(std::path::PathBuf::from)
        .unwrap_or_else(|| dm::detect_environment_default()
            .expect("error detecting .dme")
            .expect("no .dme found"));

    let mut context = dm::Context::default();
    if let Some(filepath) = config_file {
        context.force_config(filepath.as_ref());
    } else {
        context.autodetect_config(&dme);
    }
    context.set_print_severity(Some(dm::Severity::Info));

    println!("============================================================");
    println!("Parsing {}...\n", dme.display());
    let pp = dm::preprocessor::Preprocessor::new(&context, dme)
        .expect("i/o error opening .dme");
    let indents = dm::indents::IndentProcessor::new(&context, pp);
    let mut parser = dm::parser::Parser::new(&context, indents);
    parser.enable_procs();
    let tree = parser.parse_object_tree();

<<<<<<< HEAD
    check_var_defs(&tree, &context);

    let mut present = 0;
    let mut invalid = 0;
    let mut builtin = 0;

    let mut analyzer = AnalyzeObjectTree::new(&context, &tree);

    println!("============================================================");
    println!("Gathering proc settings...\n");
    tree.root().recurse(&mut |ty| {
        for proc in ty.iter_self_procs() {
            if let Code::Present(ref code) = proc.get().code {
                analyzer.gather_settings(proc, code);
            }
        }
    });

    println!("============================================================");
    println!("Analyzing proc bodies...\n");
    tree.root().recurse(&mut |ty| {
        for proc in ty.iter_self_procs() {
            match proc.get().code {
                Code::Present(ref code) => {
                    present += 1;
                    analyzer.check_proc(proc, code);
                }
                Code::Invalid(_) => invalid += 1,
                Code::Builtin => builtin += 1,
                Code::Disabled => panic!("proc parsing was enabled, but also disabled. this is a bug"),
            }
        }
    });

    println!("Procs analyzed: {}. Errored: {}. Builtins: {}.\n", present, invalid, builtin);

    println!("============================================================");
    println!("Analyzing proc call tree...\n");
    analyzer.check_proc_call_tree();

    println!("============================================================");
    println!("Analyzing proc override validity...\n");
    tree.root().recurse(&mut |ty| {
        for proc in ty.iter_self_procs() {
            analyzer.check_kwargs(proc);
        }
    });
    analyzer.finish_check_kwargs();
=======
    dreamchecker::run_cli(&context, &tree);
>>>>>>> d9386bd7

    println!("============================================================");
    let errors = context.errors().iter().filter(|each| each.severity() <= dm::Severity::Info).count();
    println!("Found {} diagnostics", errors);

    if json {
        serde_json::to_writer(std::io::stdout().lock(), &json! {{
            "hint": context.errors().iter().filter(|each| each.severity() == dm::Severity::Hint).count(),
            "info": context.errors().iter().filter(|each| each.severity() == dm::Severity::Info).count(),
            "warning": context.errors().iter().filter(|each| each.severity() == dm::Severity::Warning).count(),
            "error": context.errors().iter().filter(|each| each.severity() == dm::Severity::Error).count(),
        }}).unwrap();
    }

    std::process::exit(if errors > 0 { 1 } else { 0 });
}<|MERGE_RESOLUTION|>--- conflicted
+++ resolved
@@ -63,58 +63,7 @@
     parser.enable_procs();
     let tree = parser.parse_object_tree();
 
-<<<<<<< HEAD
-    check_var_defs(&tree, &context);
-
-    let mut present = 0;
-    let mut invalid = 0;
-    let mut builtin = 0;
-
-    let mut analyzer = AnalyzeObjectTree::new(&context, &tree);
-
-    println!("============================================================");
-    println!("Gathering proc settings...\n");
-    tree.root().recurse(&mut |ty| {
-        for proc in ty.iter_self_procs() {
-            if let Code::Present(ref code) = proc.get().code {
-                analyzer.gather_settings(proc, code);
-            }
-        }
-    });
-
-    println!("============================================================");
-    println!("Analyzing proc bodies...\n");
-    tree.root().recurse(&mut |ty| {
-        for proc in ty.iter_self_procs() {
-            match proc.get().code {
-                Code::Present(ref code) => {
-                    present += 1;
-                    analyzer.check_proc(proc, code);
-                }
-                Code::Invalid(_) => invalid += 1,
-                Code::Builtin => builtin += 1,
-                Code::Disabled => panic!("proc parsing was enabled, but also disabled. this is a bug"),
-            }
-        }
-    });
-
-    println!("Procs analyzed: {}. Errored: {}. Builtins: {}.\n", present, invalid, builtin);
-
-    println!("============================================================");
-    println!("Analyzing proc call tree...\n");
-    analyzer.check_proc_call_tree();
-
-    println!("============================================================");
-    println!("Analyzing proc override validity...\n");
-    tree.root().recurse(&mut |ty| {
-        for proc in ty.iter_self_procs() {
-            analyzer.check_kwargs(proc);
-        }
-    });
-    analyzer.finish_check_kwargs();
-=======
     dreamchecker::run_cli(&context, &tree);
->>>>>>> d9386bd7
 
     println!("============================================================");
     let errors = context.errors().iter().filter(|each| each.severity() <= dm::Severity::Info).count();
