//! The object tree representation, used as a parsing target.

use std::collections::BTreeMap;
use std::fmt;

use get_size::GetSize;
use get_size_derive::GetSize;

use indexmap::IndexMap;
use ahash::RandomState;

use crate::heap_size_of_index_map;

<<<<<<< HEAD
use super::ast::{AsType, Expression, VarType, VarTypeBuilder, VarSuffix, PathOp, Parameter, Block, ProcDeclKind, Ident};
=======
use super::ast::{Expression, VarType, VarTypeBuilder, VarSuffix, PathOp, Parameter, Block, ProcDeclBuilder, ProcDeclKind, ProcFlags, Ident};
>>>>>>> 61165ec2
use super::constants::Constant;
use super::docs::DocCollection;
use super::{DMError, Location, Context, Severity};

// ----------------------------------------------------------------------------
// Symbol IDs

/// An identifier referring to a symbol in the object tree.
#[derive(Copy, Clone, Debug, Eq, PartialEq, Ord, PartialOrd, Hash)]
pub struct SymbolId(u32);

impl GetSize for SymbolId {}

#[derive(Debug)]
pub struct SymbolIdSource(SymbolId);

#[derive(Copy, Clone, Debug)]
pub enum SymbolIdCategory {
    ObjectTree,
    Preprocessor,
    LocalVars,
}

const SYMBOL_ID_BITS: u32 = 32 - 2;

impl SymbolIdSource {
    pub fn new(category: SymbolIdCategory) -> SymbolIdSource {
        SymbolIdSource(SymbolId((category as u32) << SYMBOL_ID_BITS))
    }

    pub fn allocate(&mut self) -> SymbolId {
        let prev = self.0;
        (self.0).0 += 1;
        prev
    }
}

// ----------------------------------------------------------------------------
// Variables

pub type Vars = IndexMap<String, Constant, RandomState>;

#[derive(Debug, Clone, GetSize)]
pub struct VarDeclaration {
    pub var_type: VarType,
    pub location: Location,
    pub id: SymbolId,
}

#[derive(Debug, Clone, GetSize)]
pub struct VarValue {
    pub location: Location,
    /// Syntactic value, as specified in the source.
    pub expression: Option<Expression>,
    /// Evaluated value for non-static and non-tmp vars.
    pub constant: Option<Constant>,
    pub being_evaluated: bool,
    pub docs: DocCollection,
}

#[derive(Debug, Clone, GetSize)]
pub struct TypeVar {
    pub value: VarValue,
    pub declaration: Option<VarDeclaration>,
}

#[derive(Debug, Clone, GetSize)]
pub struct ProcDeclaration {
    pub location: Location,
    pub kind: ProcDeclKind,
<<<<<<< HEAD
    // todo: tie this into our return type, add support for the funky types
    pub return_type: AsType,
=======
    pub flags: ProcFlags,
>>>>>>> 61165ec2
    pub id: SymbolId,
}

#[derive(Debug, Clone, GetSize)]
pub struct ProcValue {
    pub location: Location,
    pub parameters: Box<[Parameter]>,
    pub docs: DocCollection,
    pub code: Option<Block>,
}

#[derive(Debug, Clone, Default, GetSize)]
pub struct TypeProc {
    pub value: Vec<ProcValue>,
    pub declaration: Option<ProcDeclaration>,
}

impl TypeProc {
    #[inline]
    pub fn main_value(&self) -> &ProcValue {
        self.value.last().expect("TypeProc::value is empty")
    }
}

// ----------------------------------------------------------------------------
// Types

#[derive(Debug, GetSize)]
pub struct Type {
    pub path: String,
    path_last_slash: usize,
    pub location: Location,
    location_specificity: usize,
    /// Variables which this type has declarations or overrides for.
    #[get_size(size_fn = heap_size_of_index_map)]
    pub vars: IndexMap<String, TypeVar, RandomState>,
    /// Procs and verbs which this type has declarations or overrides for.
    #[get_size(size_fn = heap_size_of_index_map)]
    pub procs: IndexMap<String, TypeProc, RandomState>,
    parent_path: NodeIndex,
    parent_type: NodeIndex,
    pub docs: DocCollection,
    pub id: SymbolId,
    children: BTreeMap<String, NodeIndex>,
}

impl Type {
    pub fn name(&self) -> &str {
        if self.is_root() {
            ""
        } else {
            &self.path[self.path_last_slash + 1..]
        }
    }

    pub fn parent_path_str(&self) -> &str {
        &self.path[..self.path_last_slash]
    }

    pub fn parent_type_index(&self) -> Option<NodeIndex> {
        if self.parent_type == NodeIndex::end() {
            None
        } else {
            Some(self.parent_type)
        }
    }

    /// Checks whether this node is the root node, on which global vars and
    /// procs reside.
    #[inline]
    pub fn is_root(&self) -> bool {
        self.path.is_empty()
    }

    pub fn pretty_path(&self) -> &str {
        if self.is_root() {
            "(global)"
        } else {
            &self.path
        }
    }

    /// Checks whether this type's path is a subpath of the given path.
    #[inline]
    pub fn is_subpath_of(&self, parent: &str) -> bool {
        subpath(&self.path, parent)
    }

    // Used in the constant evaluator which holds an &mut ObjectTree and thus
    // can't be used with TypeRef.
    pub(crate) fn get_value<'a>(&'a self, name: &str, objtree: &'a ObjectTree) -> Option<&'a VarValue> {
        let mut current = Some(self);
        while let Some(ty) = current {
            if let Some(var) = ty.vars.get(name) {
                return Some(&var.value);
            }
            current = objtree.parent_of(ty);
        }
        None
    }

    pub(crate) fn get_var_declaration<'a>(&'a self, name: &str, objtree: &'a ObjectTree) -> Option<&'a VarDeclaration> {
        let mut current = Some(self);
        while let Some(ty) = current {
            if let Some(var) = ty.vars.get(name) {
                if let Some(ref decl) = var.declaration {
                    return Some(decl);
                }
            }
            current = objtree.parent_of(ty);
        }
        None
    }
}

#[inline]
pub fn subpath(path: &str, parent: &str) -> bool {
    debug_assert!(path.starts_with('/') && parent.starts_with('/') && parent.ends_with('/'));
    path == &parent[..parent.len() - 1] || path.starts_with(parent)
}

// ----------------------------------------------------------------------------
// Type references

#[derive(Copy, Clone)]
pub struct TypeRef<'a> {
    tree: &'a ObjectTree,
    idx: NodeIndex,
}

impl<'a> TypeRef<'a> {
    #[inline]
    pub(crate) fn new(tree: &'a ObjectTree, idx: NodeIndex) -> TypeRef<'a> {
        TypeRef { tree, idx }
    }

    #[inline]
    pub fn get(self) -> &'a Type {
        &self.tree[self.idx]
    }

    pub fn tree(self) -> &'a ObjectTree {
        self.tree
    }

    pub fn index(self) -> NodeIndex {
        self.idx
    }

    /// Find the parent **path**, without taking `parent_type` into account.
    pub fn parent_path(&self) -> Option<TypeRef<'a>> {
        if self.is_root() {
            None
        } else {
            Some(TypeRef::new(self.tree, self.parent_path))
        }
    }

    /// Find the parent **type** based on `parent_type` var, or parent path if unspecified.
    pub fn parent_type(&self) -> Option<TypeRef<'a>> {
        let idx = self.parent_type;
        self.tree.graph.get(idx.index()).map(|_| TypeRef::new(self.tree, idx))
    }

    /// Find the parent type of this without returning root.
    pub fn parent_type_without_root(&self) -> Option<TypeRef<'a>> {
        let idx = self.parent_type;
        if idx == NodeIndex::new(0) {
            return None;
        }
        self.tree.graph.get(idx.index()).map(|_| TypeRef::new(self.tree, idx))
    }

    /// Find a child **path** with the given name, if it exists.
    pub fn child(&self, name: &str) -> Option<TypeRef<'a>> {
        self.children.get(name).map(|&idx| TypeRef::new(self.tree, idx))
    }

    /// Iterate over all child **paths**.
    pub fn children<'b>(&'b self) -> impl Iterator<Item=TypeRef<'a>> + 'b {
        self.children.values().map(move |&idx| TypeRef::new(self.tree, idx))
    }

    /// Recursively visit this and all child **paths**.
    pub fn recurse<F: FnMut(TypeRef<'a>)>(&self, f: &mut F) {
        f(*self);
        for child in self.children() {
            child.recurse(f);
        }
    }

    /// Recursively visit this and all parent **types**.
    pub fn visit_parent_types<F: FnMut(TypeRef<'a>)>(&self, f: &mut F) {
        let mut next = Some(*self);
        while let Some(current) = next {
            f(current);
            next = current.parent_type();
        }
    }

    pub fn iter_parent_types(&self) -> impl Iterator<Item=TypeRef<'a>> {
        struct ParentTypeIter<'a>(Option<TypeRef<'a>>);
        impl<'a> Iterator for ParentTypeIter<'a> {
            type Item = TypeRef<'a>;
            fn next(&mut self) -> Option<TypeRef<'a>> {
                match self.0 {
                    Some(v) => {
                        self.0 = v.parent_type();
                        Some(v)
                    },
                    None => None,
                }
            }
        }
        ParentTypeIter(Some(*self))
    }

    /// Recursively visit this and all parent **paths**.
    pub fn visit_parent_paths<F: FnMut(TypeRef<'a>)>(&self, f: &mut F) {
        let mut next = Some(*self);
        while let Some(current) = next {
            f(current);
            next = current.parent_path();
        }
    }

    /// Navigate the tree according to the given path operator.
    pub fn navigate(self, op: PathOp, name: &str) -> Option<TypeRef<'a>> {
        match op {
            // '/' always looks for a direct child
            PathOp::Slash => self.child(name),
            // '.' looks for a child of us or of any of our parents
            PathOp::Dot => {
                let mut next = Some(self);
                while let Some(current) = next {
                    if let Some(child) = current.child(name) {
                        return Some(child);
                    }
                    next = current.parent_path();
                }
                None
            },
            // ':' looks for a child of us or of any of our children
            PathOp::Colon => {
                if let Some(child) = self.child(name) {
                    return Some(child);
                }
                for &idx in self.children.values() {
                    if let Some(child) = TypeRef::new(self.tree, idx).navigate(PathOp::Colon, name) {
                        // Yes, simply returning the first thing that matches
                        // is the correct behavior.
                        return Some(child);
                    }
                }
                None
            },
        }
    }

    /// Find another type relative to this type.
    pub fn navigate_path<S: AsRef<str>>(self, pieces: &[(PathOp, S)]) -> Option<NavigatePathResult<'a>> {
        let mut next = Some(self);
        if let Some(&(PathOp::Slash, _)) = pieces.first() {
            next = Some(self.tree.root());
        }

        let mut iter = pieces.iter();
        while let Some(&(op, ref s)) = iter.next() {
            let name = s.as_ref();
            if let Some(current) = next {
                // Check if it's `proc` or `verb` in the path.
                // Note that this doesn't catch this confusing corner case:
                //    /proc/foo()
                //    /proc/bar()
                //        return .foo
                // It also doesn't yet handle the difference between `:proc`,
                // `.proc`, and `/proc`, treating everything as `.proc`.
                if let Some(kind) = ProcDeclKind::from_name(s.as_ref()) {
                    if let Some((_, name)) = iter.next() {
                        if let Some(proc_ref) = current.get_proc(name.as_ref()) {
                            return Some(NavigatePathResult::ProcPath(proc_ref, kind));
                        } else {
                            // The proc doesn't exist, so lookup fails.
                            return None;
                        }
                    }
                    return Some(NavigatePathResult::ProcGroup(current, kind));
                }

                // Otherwise keep navigating as normal.
                next = current.navigate(op, name.as_ref());
            } else {
                return None;
            }
        }
        next.map(NavigatePathResult::Type)
    }

    /// Checks whether this type is a subtype of the given type.
    pub fn is_subtype_of(self, parent: &Type) -> bool {
        let mut current = Some(self);
        while let Some(ty) = current.take() {
            if std::ptr::eq(ty.get(), parent) {
                return true;
            }
            current = ty.parent_type();
        }
        false
    }

    #[inline]
    pub fn get_value(self, name: &str) -> Option<&'a VarValue> {
        self.get().get_value(name, self.tree)
    }

    #[inline]
    pub fn get_var_declaration(self, name: &str) -> Option<&'a VarDeclaration> {
        self.get().get_var_declaration(name, self.tree)
    }

    pub fn get_proc(self, name: &str) -> Option<ProcRef<'a>> {
        let mut current: Option<TypeRef<'a>> = Some(self);
        while let Some(ty) = current {
            if let Some((name, proc)) = ty.get().procs.get_key_value(name) {
                return Some(ProcRef {
                    ty,
                    list: &proc.value,
                    name,
                    idx: proc.value.len() - 1,
                });
            }
            current = ty.parent_type();
        }
        None
    }

    pub fn get_proc_declaration(self, name: &str) -> Option<&'a ProcDeclaration> {
        let mut current: Option<TypeRef<'a>> = Some(self);
        while let Some(ty) = current {
            if let Some(proc) = ty.get().procs.get(name) {
                if let Some(decl) = proc.declaration.as_ref() {
                    return Some(decl);
                }
            }
            current = ty.parent_type();
        }
        None
    }

    pub fn iter_self_procs(self) -> impl Iterator<Item=ProcRef<'a>> {
        self.get().procs.iter().flat_map(move |(name, type_proc)| {
            let list = &type_proc.value;
            (0..list.len()).map(move |idx| ProcRef {
                ty: self,
                list,
                name,
                idx,
            })
        })
    }
}

impl<'a> std::ops::Deref for TypeRef<'a> {
    type Target = Type;
    fn deref(&self) -> &Type {
        self.get()
    }
}

impl<'a> fmt::Debug for TypeRef<'a> {
    fn fmt(&self, f: &mut fmt::Formatter) -> fmt::Result {
        write!(f, "{}({})", self.path, self.idx.index())
    }
}

impl<'a> fmt::Display for TypeRef<'a> {
    fn fmt(&self, f: &mut fmt::Formatter) -> fmt::Result {
        f.write_str(self.pretty_path())
    }
}

impl<'a> std::cmp::PartialEq for TypeRef<'a> {
    fn eq(&self, other: &Self) -> bool {
        std::ptr::eq(self.tree, other.tree) && self.idx == other.idx
    }
}

impl<'a> std::cmp::Eq for TypeRef<'a> {}

impl<'a> std::hash::Hash for TypeRef<'a> {
    fn hash<H: std::hash::Hasher>(&self, state: &mut H) {
        self.idx.hash(state);
    }
}

#[derive(Debug, Copy, Clone)]
pub enum NavigatePathResult<'o> {
    Type(TypeRef<'o>),
    ProcGroup(TypeRef<'o>, ProcDeclKind),
    ProcPath(ProcRef<'o>, ProcDeclKind),
}

impl<'o> NavigatePathResult<'o> {
    pub fn ty(self) -> TypeRef<'o> {
        match self {
            NavigatePathResult::Type(ty) => ty,
            NavigatePathResult::ProcGroup(ty, _) => ty,
            NavigatePathResult::ProcPath(proc, _) => proc.ty(),
        }
    }

    pub fn to_path(self) -> Vec<Ident> {
        let mut path: Vec<Ident> = self.ty().path.split('/').skip(1).map(ToOwned::to_owned).collect();
        match self {
            NavigatePathResult::Type(_) => {},
            NavigatePathResult::ProcGroup(_, kind) => path.push(kind.to_string()),
            NavigatePathResult::ProcPath(proc, kind) => {
                path.push(kind.to_string());
                path.push(proc.name().to_owned());
            }
        }
        path
    }
}

// ----------------------------------------------------------------------------
// Proc references

#[derive(Clone, Copy)]
pub struct ProcRef<'a> {
    ty: TypeRef<'a>,
    list: &'a [ProcValue],
    name: &'a str,
    idx: usize,
}

impl<'a> ProcRef<'a> {
    pub fn get(self) -> &'a ProcValue {
        &self.list[self.idx]
    }

    pub fn ty(self) -> TypeRef<'a> {
        self.ty
    }

    pub fn name(&self) -> &str {
        self.name
    }

    pub fn index(self) -> usize {
        self.idx
    }

    pub fn tree(self) -> &'a ObjectTree {
        self.ty.tree()
    }

    /// Check if the target ProcValue is a builtin.
    #[inline]
    pub fn is_builtin(self) -> bool {
        self.get().location.is_builtins()
    }

    /// Look up the immediate parent, `..()`.
    pub fn parent_proc(self) -> Option<ProcRef<'a>> {
        if let Some(idx) = self.idx.checked_sub(1) {
            Some(ProcRef {
                ty: self.ty,
                list: self.list,
                name: self.name,
                idx,
            })
        } else {
            self.ty.parent_type().and_then(|ty| ty.get_proc(self.name))
        }
    }

    /// Returns whether this is the public-facing version (final override) of this proc.
    pub fn is_externally_visible(self) -> bool {
        self.idx + 1 == self.list.len()
    }

    /// Check whether this proc is indicated to be varargs.
    pub fn is_varargs(self) -> bool {
        self.parameters.iter().any(|p| p.name == "...")
    }

    /// Get the declaration corresponding to this proc reference.
    pub fn get_declaration(self) -> Option<&'a ProcDeclaration> {
        self.ty.get_proc_declaration(self.name)
    }

    /// Recursively visit this and all public-facing procs which override it.
    pub fn recurse_children<F: FnMut(ProcRef<'a>)>(self, f: &mut F) {
        self.ty.recurse(&mut move |ty| {
            if let Some(proc) = ty.get().procs.get(self.name) {
                f(ProcRef {
                    ty,
                    list: &proc.value,
                    name: self.name,
                    idx: proc.value.len() - 1,
                });
            }
        });
    }
}

impl<'a> std::ops::Deref for ProcRef<'a> {
    type Target = ProcValue;
    fn deref(&self) -> &ProcValue {
        self.get()
    }
}

impl<'a> fmt::Debug for ProcRef<'a> {
    fn fmt(&self, f: &mut fmt::Formatter) -> fmt::Result {
        write!(f, "{:?}/proc/{}[{}/{}]", self.ty, self.name, self.idx, self.list.len())
    }
}

impl<'a> fmt::Display for ProcRef<'a> {
    fn fmt(&self, f: &mut fmt::Formatter) -> fmt::Result {
        write!(f, "{}/proc/{}", self.ty.path, self.name)?;
        if self.list.len() > 1 {
            write!(f, "[{}/{}]", self.idx, self.list.len())?;
        }
        Ok(())
    }
}

impl<'a> std::cmp::PartialEq for ProcRef<'a> {
    fn eq(&self, other: &ProcRef<'a>) -> bool {
        self.ty == other.ty && self.name == other.name && self.idx == other.idx
    }
}

impl<'a> std::cmp::Eq for ProcRef<'a> {}

impl<'a> std::hash::Hash for ProcRef<'a> {
    fn hash<H: std::hash::Hasher>(&self, state: &mut H) {
        self.ty.hash(state);
        self.name.hash(state);
        self.idx.hash(state);
    }
}

// ----------------------------------------------------------------------------
// The object tree itself

#[derive(Debug, Default, GetSize)]
pub struct ObjectTree {
    graph: Vec<Type>,
    types: BTreeMap<String, NodeIndex>,
}

impl ObjectTree {
    pub fn with_builtins() -> ObjectTree {
        let mut builder = ObjectTreeBuilder::default();
        builder.register_builtins();
        builder.skip_finish()
    }

    // ------------------------------------------------------------------------
    // Access

    pub fn node_indices(&self) -> impl Iterator<Item=NodeIndex> {
        (0..self.graph.len()).map(NodeIndex::new)
    }

    pub fn iter_types(&self) -> impl Iterator<Item=TypeRef<'_>> + '_ {
        self.node_indices().map(move |idx| TypeRef::new(self, idx))
    }

    pub fn root(&self) -> TypeRef {
        TypeRef::new(self, NodeIndex::new(0))
    }

    pub fn find(&self, path: &str) -> Option<TypeRef> {
        if path.is_empty() {
            return Some(self.root());
        }
        self.types.get(path).map(|&ix| TypeRef::new(self, ix))
    }

    pub fn expect(&self, path: &str) -> TypeRef {
        match self.types.get(path) {
            Some(&ix) => TypeRef::new(self, ix),
            None => panic!("type not found: {:?}", path),
        }
    }

    pub fn parent_of(&self, type_: &Type) -> Option<&Type> {
        self.graph.get(type_.parent_type.index())
    }

    pub fn type_by_path<I>(&self, path: I) -> Option<TypeRef>
    where
        I: IntoIterator,
        I::Item: AsRef<str>,
    {
        let (exact, ty) = self.type_by_path_approx(path);
        if exact {
            Some(ty)
        } else {
            None
        }
    }

    pub fn type_by_path_approx<I>(&self, path: I) -> (bool, TypeRef)
    where
        I: IntoIterator,
        I::Item: AsRef<str>,
    {
        let mut current = NodeIndex::new(0);
        let mut first = true;
        'outer: for each in path {
            let each: &str = each.as_ref();

            if let Some(&target) = self[current].children.get(each) {
                current = target;
                if each == "list" && first {
                    // any lookup under list/ is list/
                    break 'outer;
                }
                first = false;
                continue 'outer;
            }
            return (false, TypeRef::new(self, current));
        }
        (true, TypeRef::new(self, current))
    }

    pub fn type_by_constant(&self, constant: &Constant) -> Option<TypeRef> {
        match constant {
            Constant::String(string_path) => self.find(string_path),
            Constant::Prefab(pop) => self.type_by_path(pop.path.iter()),
            _ => None,
        }
    }

    /// Drop all code ASTs to attempt to reduce memory usage.
    pub fn drop_code(&mut self) {
        for node in self.graph.iter_mut() {
            for (_, typroc) in node.procs.iter_mut() {
                for proc in typroc.value.iter_mut() {
                    proc.code = None;
                }
            }
        }
    }
}

impl std::ops::Index<NodeIndex> for ObjectTree {
    type Output = Type;

    fn index(&self, ix: NodeIndex) -> &Type {
        self.graph.get(ix.index()).expect("node index out of range")
    }
}

impl std::ops::IndexMut<NodeIndex> for ObjectTree {
    fn index_mut(&mut self, ix: NodeIndex) -> &mut Type {
        self.graph.get_mut(ix.index()).expect("node index out of range")
    }
}

pub struct ObjectTreeBuilder {
    inner: ObjectTree,
    symbols: SymbolIdSource,
}

impl Default for ObjectTreeBuilder {
    fn default() -> Self {
        let mut symbols = SymbolIdSource::new(SymbolIdCategory::ObjectTree);
        let mut tree = ObjectTree {
            graph: Vec::with_capacity(0x4000),
            types: Default::default(),
        };
        tree.graph.push(Type {
            path: String::new(),
            path_last_slash: usize::MAX,
            location: Default::default(),
            location_specificity: 0,
            vars: Default::default(),
            procs: Default::default(),
            parent_type: NodeIndex::end(),
            docs: Default::default(),
            id: symbols.allocate(),

            children: Default::default(),
            parent_path: NodeIndex::end(),
        });
        ObjectTreeBuilder {
            inner: tree,
            symbols,
        }
    }
}

impl ObjectTreeBuilder {
    // ------------------------------------------------------------------------
    // Parsing

    pub fn get_path(&self, index: NodeIndex) -> &str {
        &self.inner[index].path
    }

    pub fn extend_docs(&mut self, index: NodeIndex, collection: DocCollection) {
        self.inner[index].docs.extend(collection)
    }

    pub fn root_index(&self) -> NodeIndex {
        NodeIndex(0)
    }

    pub fn register_builtins(&mut self) {
        super::builtins::register_builtins(self);
    }

    // ------------------------------------------------------------------------
    // Finalization

    pub fn skip_finish(self) -> ObjectTree {
        self.inner
    }

    pub(crate) fn finish(mut self, context: &Context, parser_fatal_errored: bool) -> ObjectTree {
        self.assign_parent_types(context);
        if !parser_fatal_errored {
            super::constants::evaluate_all(context, &mut self.inner);
        }
        self.inner
    }

    fn assign_parent_types(&mut self, context: &Context) {
        for (path, &type_idx) in self.inner.types.iter() {
            let mut location = self.inner[type_idx].location;
            let idx = if path == "/datum" || path == "/list" || path == "/savefile" || path == "/world" {
                // These types have no parent and cannot have one added. In the official compiler:
                // - setting list or savefile/parent_type is denied with the same error as setting something's parent type to them;
                // - setting datum/parent_type infinite loops the compiler;
                // - setting world/parent_type compiles but has no runtime effect.

                // Here, let's try to error if anything is set.
                if let Some(var) = self.inner[type_idx].vars.get("parent_type") {
                    // This check won't catch invalid redeclarations like `/datum/var/parent_type`, but that's fine for now.
                    if var.value.expression.is_some() {
                        context.register_error(DMError::new(
                            var.value.location,
                            format!("not allowed to change {}/parent_type", path),
                        ));
                    }
                }

                NodeIndex::new(0)
            } else {
                let constant_buf;
                let mut parent_type_buf;
                let empty_string;
                let parent_type = if path == "/atom" {
                    "/datum"
                } else if path == "/turf" || path == "/area" {
                    "/atom"
                } else if path == "/obj" || path == "/mob" {
                    "/atom/movable"
                } else {
                    let mut parent_type = match path.rfind('/').unwrap() {
                        0 if path == "/client" => "",
                        0 => "/datum",
                        idx => &path[..idx],
                    };
                    if let Some(var) = self.inner[type_idx].vars.get("parent_type") {
                        location = var.value.location;

                        // At this point, accept either expressions (user code)
                        // or pre-evaluated constants (builtins).
                        let constant = if let Some(constant) = var.value.constant.as_ref() {
                            Ok(constant)
                        } else if let Some(expr) = var.value.expression.clone() {
                            match expr.simple_evaluate(location) {
                                Ok(constant) => {
                                    constant_buf = constant;
                                    Ok(&constant_buf)
                                }
                                Err(e) => Err(e),
                            }
                        } else if path == "/client" {
                            empty_string = Constant::String("".into());
                            Ok(&empty_string)
                        } else {
                            // A weird situation which should not happen.
                            Err(DMError::new(location, format!("missing {}/parent_type", path)))
                        };

                        match constant {
                            Ok(Constant::String(s)) => {
                                parent_type = s;
                            }
                            Ok(Constant::Prefab(ref pop)) if pop.vars.is_empty() => {
                                parent_type_buf = String::new();
                                for piece in pop.path.iter() {
                                    parent_type_buf.push('/');
                                    parent_type_buf.push_str(piece);
                                }
                                parent_type = &parent_type_buf;
                            }
                            Ok(other) => {
                                context.register_error(DMError::new(location, format!("value of {}/parent_type must be a string or typepath, got {}", path, other)));
                            }
                            Err(e) => {
                                context.register_error(e);
                            }
                        }
                    }
                    parent_type
                };

                if path == "/client" && parent_type.is_empty() {
                    // client has no parent by default, but can be safely reparented to /datum
                    NodeIndex::new(0)
                } else if let Some(&idx) = self.inner.types.get(parent_type) {
                    idx
                } else {
                    context.register_error(DMError::new(
                        location,
                        format!("bad parent type for {}: {}", path, parent_type),
                    ));
                    NodeIndex::new(0)  // on bad parent_type, fall back to the root
                }
            };

            self.inner.graph[type_idx.index()].parent_type = idx;
        }
    }

    // ------------------------------------------------------------------------
    // Parsing

    pub(crate) fn subtype_or_add(&mut self, location: Location, parent: NodeIndex, child: &str, len: usize) -> NodeIndex {
        if let Some(&target) = self.inner[parent].children.get(child) {
            let node = &mut self.inner[target];
            if node.location_specificity > len {
                node.location_specificity = len;
                node.location = location;
            }
            return target;
        }

        // time to add a new child
        let path = format!("{}/{}", self.inner[parent].path, child);
        let node = NodeIndex::new(self.inner.graph.len());
        self.inner.graph.push(Type {
            path: path.clone(),
            path_last_slash: self.inner[parent].path.len(),
            vars: Default::default(),
            procs: Default::default(),
            location,
            location_specificity: len,
            parent_type: NodeIndex::end(),
            docs: Default::default(),
            id: self.symbols.allocate(),
            children: Default::default(),
            parent_path: parent,
        });
        self.inner[parent].children.insert(child.to_owned(), node);
        self.inner.types.insert(path, node);
        node
    }

    fn insert_var(
        &mut self,
        ty: NodeIndex,
        name: &str,
        value: VarValue,
        declaration: Option<VarDeclaration>,
    ) -> &mut TypeVar {
        // TODO: warn and merge docs for repeats
        match self.inner[ty].vars.entry(name.to_owned()) {
            indexmap::map::Entry::Vacant(slot) => {
                slot.insert(TypeVar { value, declaration })
            },
            indexmap::map::Entry::Occupied(slot) => {
                let type_var = slot.into_mut();
                if let Some(declaration) = declaration {
                    type_var.declaration = Some(declaration);
                }
                type_var.value = value;
                type_var
            },
        }
    }

    pub(crate) fn declare_var(
        &mut self,
        ty: NodeIndex,
        name: &str,
        location: Location,
        docs: DocCollection,
        var_type: VarType,
        expression: Option<Expression>,
    ) -> &mut TypeVar {
        let id = self.symbols.allocate();
        self.insert_var(ty, name, VarValue {
            location,
            expression,
            docs,
            constant: None,
            being_evaluated: false,
        }, Some(VarDeclaration {
            var_type,
            location,
            id,
        }))
    }

    pub(crate) fn override_var(
        &mut self,
        ty: NodeIndex,
        name: &str,
        location: Location,
        docs: DocCollection,
        expression: Expression,
    ) -> &mut TypeVar {
        self.insert_var(ty, name, VarValue {
            location,
            expression: Some(expression),
            docs,
            constant: None,
            being_evaluated: false,
        }, None)
    }

    fn get_from_path<'a, I: Iterator<Item=&'a str>>(
        &mut self,
        location: Location,
        mut path: I,
        len: usize,
    ) -> Result<(NodeIndex, &'a str), DMError> {
        let mut current = NodeIndex::new(0);
        let mut last = match path.next() {
            Some(name) => name,
            None => return Err(DMError::new(location, "cannot register root path")),
        };
        if is_decl(last) {
            return Ok((current, last));
        }
        for each in path {
            current = self.subtype_or_add(location, current, last, len);
            last = each;
            if is_decl(last) {
                break;
            }
        }

        Ok((current, last))
    }

    fn register_var<'a, I>(
        &mut self,
        location: Location,
        parent: NodeIndex,
        mut prev: &'a str,
        mut rest: I,
        comment: DocCollection,
        suffix: VarSuffix,
    ) -> Result<Option<&mut TypeVar>, DMError>
    where
        I: Iterator<Item=&'a str>,
    {
        use super::ast::VarTypeFlags;
        let mut is_declaration = false;
        let mut flags = VarTypeFlags::default();

        if is_var_decl(prev) {
            is_declaration = true;
            prev = match rest.next() {
                Some(name) => name,
                None => return Ok(None), // var{} block, children will be real vars
            };
            while let Some(flag) = VarTypeFlags::from_name(prev) {
                if let Some(name) = rest.next() {
                    flags |= flag;
                    prev = name;
                } else {
                    return Ok(None); // var/const{} block, children will be real vars
                }
            }
        } else if is_proc_decl(prev) {
            return Err(DMError::new(location, "proc looks like a var"));
        }

        let mut type_path = Vec::new();
        for each in rest {
            type_path.push(prev.to_owned());
            prev = each;
        }
        let mut var_type = VarTypeBuilder {
            flags,
            type_path,
        };
        var_type.suffix(&suffix);

        let symbols = &mut self.symbols;
        let node = &mut self.inner.graph[parent.index()];
        // TODO: warn and merge docs for repeats
        Ok(Some(node.vars.entry(prev.to_owned()).or_insert_with(|| TypeVar {
            value: VarValue {
                location,
                expression: suffix.into_initializer(),
                constant: None,
                being_evaluated: false,
                docs: comment,
            },
            declaration: if is_declaration {
                Some(VarDeclaration {
                    var_type: var_type.build(),
                    location,
                    id: symbols.allocate(),
                })
            } else {
                None
            },
        })))
    }

    // It's fine.
    #[allow(clippy::too_many_arguments)]
    pub(crate) fn register_proc(
        &mut self,
        context: &Context,
        location: Location,
        parent: NodeIndex,
        name: &str,
        declaration: Option<ProcDeclBuilder>,
        parameters: Vec<Parameter>,
        return_type: AsType,
        code: Option<Block>,
    ) -> Result<(usize, &mut ProcValue), DMError> {
        let node = &mut self.inner.graph[parent.index()];
        let proc = node.procs.entry(name.to_owned()).or_insert_with(|| TypeProc {
            value: Vec::with_capacity(1),
            declaration: None,
        });
        if let Some(decl_builder) = declaration {
            if let Some(ref decl) = proc.declaration {
                DMError::new(location, format!("duplicate definition of {}/{}", decl_builder.kind, name))
                    .with_note(decl.location, "previous definition")
                    .register(context);
            } else {
                proc.declaration = Some(ProcDeclaration {
                    location,
<<<<<<< HEAD
                    kind,
                    return_type,
=======
                    kind: decl_builder.kind,
                    flags: decl_builder.flags,
>>>>>>> 61165ec2
                    id: self.symbols.allocate(),
                });
            }
        }

        let value = ProcValue {
            location,
            parameters: parameters.into(),
            docs: Default::default(),
            code
        };

        // DM really does reorder the declaration to appear before the override,
        // but only when a `/proc` block appeared somewhere prior to the
        // override. http://www.byond.com/forum/post/2441385
        // Correctly implementing the "existence of a /proc block" check would
        // be too onerous, so let's assume the user wrote something that they
        // expect DM to compile.
        let len = proc.value.len();
        match declaration {
            Some(decl) if !proc.value.is_empty() => {
                // Show the hint now, make up for it by putting the original
                // at the beginning of the list (so `..()` finds it).
                // Configuration can be used to upgrade this above a hint.
                DMError::new(proc.value[0].location, format!("override of {}/{} precedes definition", node.path, name))
                    .set_severity(Severity::Hint)
                    .with_errortype("override_precedes_definition")
                    .with_note(location, format!("{}/{}/{} is defined here", node.path, decl, name))
                    .register(context);
                proc.value.insert(0, value);
                Ok((len, proc.value.first_mut().unwrap()))
            },
            _ => {
                proc.value.push(value);
                Ok((len, proc.value.last_mut().unwrap()))
            }
        }
    }

    pub(crate) fn add_builtin_type(
        &mut self,
        elems: &[&'static str],
    ) -> &mut Type {
        self.add_type(
            Location::builtins(),
            elems.iter().cloned(),
            elems.len() + 1,
            Default::default(),
        ).unwrap()
    }

    // an entry which may be anything depending on the path
    fn add_type<'a, I: Iterator<Item = &'a str>>(
        &mut self,
        location: Location,
        mut path: I,
        len: usize,
        comment: DocCollection,
    ) -> Result<&mut Type, DMError> {
        let (parent, child) = self.get_from_path(location, &mut path, len)?;
        assert!(!is_var_decl(child) && !is_proc_decl(child));
        let idx = self.subtype_or_add(location, parent, child, len);
        self.inner[idx].docs.extend(comment);
        Ok(&mut self.inner[idx])
    }

    pub(crate) fn add_builtin_var(
        &mut self,
        elems: &[&'static str],
        value: Option<Constant>,
    ) -> &mut VarValue {
        let location = Location::builtins();
        let mut path = elems.iter().copied();
        let len = elems.len() + 1;

        let (parent, initial) = self.get_from_path(location, &mut path, len).unwrap();
        if let Some(type_var) = self.register_var(location, parent, initial, path, Default::default(), Default::default()).unwrap() {
            type_var.value.location = location;
            type_var.value.constant = value;
            &mut type_var.value
        } else {
            panic!("var must have a name")
        }
    }

    pub(crate) fn add_builtin_proc(
        &mut self,
        elems: &[&'static str],
        params: &[&'static str],
    ) -> &mut ProcValue {
        self.add_proc(
            &Default::default(),
            Location::builtins(),
            elems.iter().copied(),
            elems.len() + 1,
            params.iter().copied().map(|param| Parameter { name: param.into(), .. Default::default() }).collect(),
            None,
        ).unwrap().1
    }

    // an entry which is definitely a proc because an argument list is specified
    fn add_proc<'a, I: Iterator<Item = &'a str>>(
        &mut self,
        context: &Context,
        location: Location,
        mut path: I,
        len: usize,
        parameters: Vec<Parameter>,
        code: Option<Block>,
    ) -> Result<(usize, &mut ProcValue), DMError> {
        let (parent, mut proc_name) = self.get_from_path(location, &mut path, len)?;
        let mut declaration = None;
        if let Some(kind) = ProcDeclKind::from_name(proc_name) {
            let mut next_entry = path.next();
            let flags = ProcFlags::from_name(next_entry.unwrap_or(""));
            if let Some(_) = flags {
                // did something? take another step
                next_entry = path.next();
            }
            declaration = Some(ProcDeclBuilder::new(kind, flags));
            proc_name = match next_entry {
                Some(name) => name,
                None => return Err(DMError::new(location, "proc must have a name")),
            };
        } else if is_var_decl(proc_name) {
            return Err(DMError::new(location, "var looks like a proc"));
        }
        if let Some(other) = path.next() {
            return Err(DMError::new(
                location,
                format!("proc name must be a single identifier (spurious {:?})", other),
            ));
        }

        self.register_proc(context, location, parent, proc_name, declaration, parameters,AsType::Anything, code)
    }
}

#[inline]
fn is_var_decl(s: &str) -> bool {
    s == "var"
}

#[inline]
fn is_proc_decl(s: &str) -> bool {
    s == "proc" || s == "verb"
}

#[inline]
fn is_decl(s: &str) -> bool {
    is_var_decl(s) || is_proc_decl(s)
}

/// Node identifier.
#[derive(Copy, Clone, Default, PartialEq, PartialOrd, Eq, Ord, Hash, Debug)]
pub struct NodeIndex(u32);

impl NodeIndex {
    #[inline]
    pub fn new(x: usize) -> Self {
        NodeIndex(x as u32)
    }

    #[inline]
    pub fn index(self) -> usize {
        self.0 as usize
    }

    #[inline]
    pub fn end() -> Self {
        NodeIndex(std::u32::MAX)
    }
}

impl GetSize for NodeIndex {}<|MERGE_RESOLUTION|>--- conflicted
+++ resolved
@@ -11,11 +11,7 @@
 
 use crate::heap_size_of_index_map;
 
-<<<<<<< HEAD
-use super::ast::{AsType, Expression, VarType, VarTypeBuilder, VarSuffix, PathOp, Parameter, Block, ProcDeclKind, Ident};
-=======
-use super::ast::{Expression, VarType, VarTypeBuilder, VarSuffix, PathOp, Parameter, Block, ProcDeclBuilder, ProcDeclKind, ProcFlags, Ident};
->>>>>>> 61165ec2
+use super::ast::{AsType, Expression, VarType, VarTypeBuilder, VarSuffix, PathOp, Parameter, Block, ProcDeclBuilder, ProcDeclKind, ProcFlags, Ident};
 use super::constants::Constant;
 use super::docs::DocCollection;
 use super::{DMError, Location, Context, Severity};
@@ -86,12 +82,9 @@
 pub struct ProcDeclaration {
     pub location: Location,
     pub kind: ProcDeclKind,
-<<<<<<< HEAD
     // todo: tie this into our return type, add support for the funky types
     pub return_type: AsType,
-=======
     pub flags: ProcFlags,
->>>>>>> 61165ec2
     pub id: SymbolId,
 }
 
@@ -1143,13 +1136,9 @@
             } else {
                 proc.declaration = Some(ProcDeclaration {
                     location,
-<<<<<<< HEAD
-                    kind,
-                    return_type,
-=======
                     kind: decl_builder.kind,
                     flags: decl_builder.flags,
->>>>>>> 61165ec2
+                    return_type,
                     id: self.symbols.allocate(),
                 });
             }
