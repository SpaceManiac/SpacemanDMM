--- conflicted
+++ resolved
@@ -366,9 +366,8 @@
     }
 }
 
-<<<<<<< HEAD
 bitflags! {
-    #[derive(Default)]
+    #[derive(Default, GetSize)]
     pub struct ProcFlags: u8 {
         // DM flags
         const FINAL = 1 << 0;
@@ -404,10 +403,7 @@
     }
 }
 
-#[derive(Debug, Clone, Copy, PartialEq)]
-=======
 #[derive(Debug, Clone, Copy, PartialEq, GetSize)]
->>>>>>> 39ef2d9a
 pub enum SettingMode {
     /// As in `set name = "Use"`.
     Assign,
