--- conflicted
+++ resolved
@@ -209,12 +209,8 @@
 }
 
 /// Information about where builtin docs can be found.
-<<<<<<< HEAD
 #[derive(Clone, Debug, PartialEq, GetSize)]
-=======
-#[derive(Clone, Debug, PartialEq)]
 #[derive(Default)]
->>>>>>> 6df1be0b
 pub enum BuiltinDocs {
     #[default]
     None,
