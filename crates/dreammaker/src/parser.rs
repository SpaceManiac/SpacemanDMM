//! Minimalist parser which turns a token stream into an object tree.

use std::borrow::Cow;
use std::collections::{BTreeMap, VecDeque};
use std::ops::Range;
use std::str::FromStr;

use super::annotation::*;
use super::ast::*;
use super::docs::*;
use super::lexer::{LocatedToken, Punctuation, Token};
use super::objtree::{NodeIndex, ObjectTree, ObjectTreeBuilder};
use super::{Context, DMError, FileId, HasLocation, Location, Severity};

// ----------------------------------------------------------------------------
// Error handling

type Status<T> = Result<Option<T>, DMError>;
// Ok(Some(x)) = the thing was parsed successfully
// Ok(None) = there isn't one of those here, nothing was read, try another
// Err(e) = an unrecoverable error

#[inline]
fn success<T>(t: T) -> Status<T> {
    Ok(Some(t))
}

#[inline]
fn try_another<T>() -> Status<T> {
    Ok(None)
}

const SUCCESS: Status<()> = Ok(Some(()));

macro_rules! require {
    ($self:ident.$($rest:tt)*) => {{
        let v = $self.$($rest)*;
        $self.require(v)?
    }}
}

macro_rules! leading {
    ($e:expr) => {
        match $e? {
            Some(x) => x,
            None => return try_another(),
        }
    };
}

macro_rules! take_match {
    (
        $self:ident {
            $(
<<<<<<< HEAD
                $($p:pat_param)|* $( if $condition:expr )? => $branch:expr,
=======
                $p:pat $( if $condition:expr )? => $branch:expr,
>>>>>>> 7c359353
            )*
        }
        // else mandatory because you should never be matching on every option
        else $else:expr
    ) => {
        // Both $p introduce bindings. The first set are by-ref, the second set
        // are by-move. It'd be nice to warn if *both* were unused, but warning
        // when just one is unused is too much, so don't warn.
        {
            #[allow(unused_variables)]
            match $self.peek() {
                $(
                    $p $( if $condition )? => {
                        // inner match that moves instead of refs
                        match $self.take() {
                            // no duplicate `if` because types are different
                            $p => {
                                #[warn(unused_variables)]
                                $branch
                            }
                            // might be unreachable because of missing `if`
                            #[allow(unreachable_patterns)]
                            _ => panic!("take_match inner match failed somehow"),
                        }
                    }
                )*
                _ => $else
            }
        }
    }
}

// ----------------------------------------------------------------------------
// Convenience functions

/// Parse a token stream, in the form emitted by the indent processor, into
/// an object tree.
///
/// Compilation failures will return a best-effort parse, and diagnostics will
/// be registered with the provided `Context`.
pub fn parse<I>(context: &Context, iter: I) -> ObjectTree
where
    I: IntoIterator<Item=LocatedToken>,
{
    Parser::new(context, iter).parse_object_tree()
}

/// Parse a token stream into an expression.
///
/// Fatal errors will be directly returned and miscellaneous diagnostics will
/// be registered with the provided `Context`.
pub fn parse_expression<I>(context: &Context, location: Location, iter: I) -> Result<Expression, DMError>
where
    I: IntoIterator<Item=LocatedToken>,
{
    let mut parser = Parser::new(context, iter);
    parser.location = location;
    Ok(require!(parser.expression()))
}

// ----------------------------------------------------------------------------
// Operator precedence table

#[derive(Debug, Clone, Copy)]
struct OpInfo {
    strength: Strength,
    token: Punctuation,
    oper: Op,
}

impl OpInfo {
    fn matches(self, token: &Token) -> bool {
        match *token {
            Token::Punct(p) => self.token == p,
            _ => false,
        }
    }
}

#[derive(Debug, Clone, Copy)]
// Too much effort to change now, and it matches the ast naming, so whatever
#[allow(clippy::enum_variant_names)]
enum Op {
    BinaryOp(BinaryOp),
    AssignOp(AssignOp),
    TernaryOp(TernaryOp),
}

impl Op {
    fn build(self, lhs: Box<Expression>, rhs: Box<Expression>) -> Expression {
        match self {
            Op::BinaryOp(op) => Expression::BinaryOp { op, lhs, rhs },
            Op::AssignOp(op) => Expression::AssignOp { op, lhs, rhs },
            Op::TernaryOp(_) => unreachable!(),
        }
    }
}

macro_rules! oper_table {
    (@elem ($strength:ident) ($kind:ident, $op:ident)) => {
        OpInfo {
            strength: Strength::$strength,
            token: Punctuation::$op,
            oper: Op::$kind($kind::$op),
        }
    };
    (@elem ($strength:ident) ($kind:ident, $op:ident = $punct:ident)) => {
        OpInfo {
            strength: Strength::$strength,
            token: Punctuation::$punct,
            oper: Op::$kind($kind::$op),
        }
    };
    ($name:ident; $($strength:ident {$($child:tt,)*})*) => {
        #[derive(Debug, Clone, Copy, Eq, PartialEq, Ord, PartialOrd)]
        enum Strength {
            $($strength),*
        }

        const $name: &'static [OpInfo] = &[
            $($(
                oper_table!(@elem ($strength) $child),
            )*)*
        ];
    }
}

// Highest precedence is first in the list, to match the reference.
oper_table! { BINARY_OPS;
    // () . : /        // here . : / are path operators
    // [] ?[]
    // . : ?. :
    // ~ ! - ++ --     // unary operators
    // **
    Pow {
        (BinaryOp, Pow),
    }
    // * / % %%
    Mul {
        (BinaryOp, Mul), //
        (BinaryOp, Div = Slash), //
        (BinaryOp, Mod),
        (BinaryOp, FloatMod),
    }
    // + -
    Add {
        (BinaryOp, Add),
        (BinaryOp, Sub),
    }
    // < <= > >=
    Compare {
        (BinaryOp, Less),
        (BinaryOp, Greater),
        (BinaryOp, LessEq),
        (BinaryOp, GreaterEq),
    }
    // << >>
    Shift {
        (BinaryOp, LShift),
        (BinaryOp, RShift),
    }
    // == != <> ~= ~!
    Equality {
        (BinaryOp, Eq),
        (BinaryOp, NotEq), //
        (BinaryOp, NotEq = LessGreater),
        (BinaryOp, Equiv),
        (BinaryOp, NotEquiv),
    }
    // &
    BitAnd {
        (BinaryOp, BitAnd),
    }
    // ^
    BitXor {
        (BinaryOp, BitXor),
    }
    // |
    BitOr {
        (BinaryOp, BitOr),
    }
    // &&
    And {
        (BinaryOp, And),
    }
    // ||
    Or {
        (BinaryOp, Or),
    }
    // ?               // ternary a ? b : c
    Conditional {
        (TernaryOp, Conditional = QuestionMark),
    }
    // = += -= -= *= /= %= %%= &= |= ^= <<= >>=
    Assign {
        (AssignOp, Assign),
        (AssignOp, AddAssign),
        (AssignOp, SubAssign),
        (AssignOp, MulAssign),
        (AssignOp, DivAssign),
        (AssignOp, ModAssign),
        (AssignOp, FloatModAssign),
        (AssignOp, BitAndAssign),
        (AssignOp, BitOrAssign),
        (AssignOp, BitXorAssign),
        (AssignOp, LShiftAssign),
        (AssignOp, RShiftAssign),
        (AssignOp, AssignInto),
        (AssignOp, AndAssign),
        (AssignOp, OrAssign),
    }
    // "in" is special and has different precedence in different contexts
    In {
        // N.B. the RHS of "in" is evaluated before the LHS
        (BinaryOp, In),
    }
}

impl Strength {
    fn right_binding(self) -> bool {
        matches!(self, Strength::Assign)
    }
}

// ----------------------------------------------------------------------------
// Token-tree-based skip and recovery handling

#[derive(Debug, Copy, Clone)]
enum TTKind {
    Paren,   // ()
    Brace,   // {}
    Bracket, // []
}

impl TTKind {
    fn from_token(token: &Token) -> Option<TTKind> {
        match *token {
            Token::Punct(Punctuation::LParen) => Some(TTKind::Paren),
            Token::Punct(Punctuation::LBrace) => Some(TTKind::Brace),
            Token::Punct(Punctuation::LBracket) => Some(TTKind::Bracket),
            _ => None,
        }
    }

    fn end(self) -> &'static str {
        match self {
            TTKind::Paren => "')'",
            TTKind::Brace => "'}'",
            TTKind::Bracket => "']'",
        }
    }

    fn is_end(self, token: &Token) -> bool {
        matches!((self, token),
            (TTKind::Paren, &Token::Punct(Punctuation::RParen))
            | (TTKind::Brace, &Token::Punct(Punctuation::RBrace))
            | (TTKind::Bracket, &Token::Punct(Punctuation::RBracket))
        )
    }
}

// ----------------------------------------------------------------------------
// The parser

#[derive(Debug)]
enum LoopContext {
    None,
    ForInfinite,
    ForLoop,
    ForList,
    ForRange,
    While,
    DoWhile,
}

/// A single-lookahead, recursive-descent DM parser.
///
/// Results are accumulated into an inner `ObjectTree`. To parse an entire
/// environment, use the `parse` or `parse_environment` functions.
pub struct Parser<'ctx, 'an, 'inp> {
    context: &'ctx Context,
    annotations: Option<&'an mut AnnotationTree>,
    tree: ObjectTreeBuilder,
    fatal_errored: bool,

    input: Box<dyn Iterator<Item=LocatedToken> + 'inp>,
    eof: bool,
    possible_indentation_error: bool,
    next: Option<Token>,
    location: Location,
    expected: Vec<Cow<'static, str>>,
    skipping_location: Option<Location>,

    doc_comments_pending: VecDeque<(Location, DocComment)>,
    module_docs: BTreeMap<FileId, Vec<(u32, DocComment)>>,

    procs: bool,
    procs_bad: u64,
    procs_good: u64,
}

impl<'ctx, 'an, 'inp> HasLocation for Parser<'ctx, 'an, 'inp> {
    fn location(&self) -> Location {
        self.location
    }
}

impl<'ctx, 'an, 'inp> Parser<'ctx, 'an, 'inp> {
    /// Construct a new parser using the given input stream.
    pub fn new<I: IntoIterator<Item=LocatedToken> + 'inp>(context: &'ctx Context, input: I) -> Self {
        Parser {
            context,
            annotations: None,
            tree: Default::default(),
            fatal_errored: false,

            input: Box::new(input.into_iter()),
            eof: false,
            possible_indentation_error: false,
            next: None,
            location: Default::default(),
            expected: Vec::new(),
            skipping_location: None,

            doc_comments_pending: Default::default(),
            module_docs: Default::default(),

            procs: false,
            procs_bad: 0,
            procs_good: 0,
        }
    }

    pub fn enable_procs(&mut self) {
        self.procs = true;
    }

    pub fn annotate_to(&mut self, annotations: &'an mut AnnotationTree) {
        self.annotations = Some(annotations);
        self.procs = true;
    }

    pub fn parse_object_tree(mut self) -> ObjectTree {
        self.tree.register_builtins();
        self.run();
        self.finalize_object_tree()
    }

    pub fn parse_object_tree_2(mut self) -> (bool, ObjectTree) {
        self.tree.register_builtins();
        self.run();
        (self.fatal_errored, self.finalize_object_tree())
    }

    #[doc(hidden)]
    pub fn parse_object_tree_without_builtins(mut self) -> ObjectTree {
        self.run();
        self.tree.skip_finish()
    }

    pub fn parse_with_module_docs(mut self) -> (ObjectTree, BTreeMap<FileId, Vec<(u32, DocComment)>>) {
        self.tree.register_builtins();
        self.run();
        let docs = std::mem::take(&mut self.module_docs);
        (self.finalize_object_tree(), docs)
    }

    pub fn parse_annotations_only(mut self, annotations: &'an mut AnnotationTree) {
        self.annotate_to(annotations);
        self.run();
    }

    fn run(&mut self) {
        let root = self.root();
        if let Err(mut e) = self.require(root) {
            let loc = e.location();
            e = e.set_severity(Severity::Error);
            e.add_note(loc, "fatal error: the parser cannot continue");
            e.add_note(loc, "constant evaluation will be skipped");
            self.fatal_errored = true;
            self.context.register_error(e);
        }
    }

    fn finalize_object_tree(self) -> ObjectTree {
        let procs_total = self.procs_good + self.procs_bad;
        if self.procs_bad > 0 {
            eprintln!(
                "parsed {}/{} proc bodies ({}%)",
                self.procs_good,
                procs_total,
                (self.procs_good * 100 / procs_total)
            );
        }

        self.tree.finish(self.context, self.fatal_errored)
    }

    // ------------------------------------------------------------------------
    // Basic setup

    // Call this to get a DMError in the event of an entry point returning None
    fn describe_parse_error(&mut self) -> DMError {
        let expected = self.expected.join(", ");
        if self.eof {
            let mut error = self.error(format!("got EOF, expected one of: {}", expected));
            if let Some(loc) = self.skipping_location {
                error.add_note(loc, "unmatched pair here");
            }
            error
        } else {
            let got = self.peek();
            let message = format!("got '{:#}', expected one of: {}", got, expected);
            let mut error = self.error(message);
            if self.possible_indentation_error {
                let mut loc = error.location();
                loc.line += 1;
                loc.column = 1;
                error.add_note(loc, "check for extra indentation at the start of the next line");
                self.possible_indentation_error = false;
            }
            error
        }
    }

    fn parse_error<T>(&mut self) -> Result<T, DMError> {
        Err(self.describe_parse_error())
    }

    fn require<T>(&mut self, t: Result<Option<T>, DMError>) -> Result<T, DMError> {
        match t {
            Ok(Some(v)) => Ok(v),
            Ok(None) => self.parse_error(),
            Err(e) => Err(e),
        }
    }

    /// Push an alternative to the "got X, expected one of: ..." list.
    fn expected(&mut self, expected: impl Into<Cow<'static, str>>) {
        let expected = expected.into();
        if !expected.is_empty() && !self.expected.contains(&expected) {
            self.expected.push(expected);
        }
    }

    /// Peek next token without consuming it, and update location.
    fn peek(&mut self) -> &Token {
        loop {
            if let Some(ref next) = self.next {
                break next;
            }
            match self.input.next() {
                Some(LocatedToken { location, token: Token::DocComment(comment) }) => {
                    self.doc_comments_pending.push_back((location, comment));
                }
                Some(LocatedToken { location, token }) => {
                    self.location = location;
                    self.next = Some(token);
                }
                None => {
                    if !self.eof {
                        self.eof = true;
                        self.next = Some(Token::Eof);
                    } else {
                        panic!("internal parser error: kept parsing after EOF");
                    }
                }
            }
        }
    }

    /// Consume next token unconditionally. Cannot be undone. Try `take_match!` instead.
    fn take(&mut self) -> Token {
        self.peek(); // Always populates self.next, so .take().unwrap() is OK
        //assert_ne!(self.peek(), &Token::Eof, "internal parser error: EOF token was consumed");
        self.doc_comments_pending.clear();
        self.expected.clear();
        self.next.take().unwrap()
    }

    fn next_comment_of_target(&mut self, target: DocTarget) -> Status<DocComment> {
        loop {
            if let Some((location, comment)) = self.doc_comments_pending.pop_front() {
                if comment.target == target {
                    self.location = location;
                    return success(comment);
                } else if comment.target == DocTarget::FollowingItem {
                    //^ out-of-position `//!` comments have to be dropped or they infect later declarations
                    self.doc_comments_pending.push_front((location, comment));
                    return Ok(None);
                }
            }
            if self.next.is_some() {
                return Ok(None);
            }
            match self.input.next() {
                Some(LocatedToken { location, token: Token::DocComment(comment) }) => {
                    if comment.target == target {
                        self.location = location;
                        return success(comment);
                    } else if comment.target == DocTarget::FollowingItem {
                        //^ out-of-position `//!` comments have to be dropped or they infect later declarations
                        self.doc_comments_pending.push_front((location, comment));
                        return Ok(None);
                    }
                }
                Some(other) => {
                    self.location = other.location;
                    self.next = Some(other.token);
                    return Ok(None);
                }
                None => return Ok(None),
            }
        }
    }

    fn updated_location(&mut self) -> Location {
        self.peek();
        self.location
    }

    #[inline]
    fn annotate<F: FnOnce() -> Annotation>(&mut self, start: Location, f: F) {
        let end = self.updated_location();
        self.annotate_precise(start..end, f);
    }

    fn annotate_precise<F: FnOnce() -> Annotation>(&mut self, range: Range<Location>, f: F) {
        if let Some(dest) = self.annotations.as_mut() {
            dest.insert(range, f());
        }
    }

    fn exact(&mut self, tok: Token) -> Status<()> {
        match tok {
            Token::Eof => self.expected("EOF"),
            Token::Punct(p) => self.expected(p.single_quoted()),
            ref other => self.expected(format!("'{}'", other)),
        }
        if self.peek() == &tok {
            self.take();
            SUCCESS
        } else {
            try_another()
        }
    }

    fn ident(&mut self) -> Status<Ident> {
        self.expected("identifier");
        take_match!(self {
            Token::Ident(i, _) => success(i),
        } else try_another())
    }

    fn ident_in_seq(&mut self, idx: usize) -> Status<Ident> {
        let start = self.updated_location();
        take_match!(self {
            Token::Ident(i, _) => {
                self.annotate(start, || Annotation::InSequence(idx));
                success(i)
            },
        } else try_another())
    }

    fn exact_ident(&mut self, ident: &'static str) -> Status<()> {
        self.expected(format!("'{}'", ident));
        take_match!(self {
            Token::Ident(i, _) if i == ident => SUCCESS,
        } else try_another())
    }

    // ------------------------------------------------------------------------
    // Doc comment tracking

    fn following_doc_comment(&mut self) -> Status<DocComment> {
        //self.expected("'///'");
        //self.expected("'/**'");
        self.next_comment_of_target(DocTarget::FollowingItem)
    }

    fn enclosing_doc_comment(&mut self) -> Status<DocComment> {
        //self.expected("'//!'");
        //self.expected("'/*!'");
        self.next_comment_of_target(DocTarget::EnclosingItem)
    }

    // ------------------------------------------------------------------------
    // Object tree - root

    fn root(&mut self) -> Status<()> {
        self.tree_entries(self.tree.root_index(), None, None, Token::Eof)
    }

    fn tree_entries(&mut self, current: NodeIndex, proc_builder: Option<ProcDeclBuilder>, var_type: Option<VarTypeBuilder>, terminator: Token) -> Status<()> {
        loop {
            self.expected("';'");
            if terminator != Token::Eof {
                self.expected(format!("'{terminator}'"));
            }

            if current == self.tree.root_index() {
                self.expected("'//!'");
                self.expected("'/*!'");
                if let Some(module_comment) = self.enclosing_doc_comment()? {
                    // If we're not inside a type, this is where module `//!` comments appear.
                    self.module_docs
                        .entry(self.location.file)
                        .or_default()
                        .push((self.location.line, module_comment));
                    continue;
                }
            }

            take_match!(self {
                Token::Eof => break,
                tok if tok == &terminator => break,
                Token::Punct(Punctuation::Semicolon) => continue,
            } else {
                require!(self.tree_entry(current, proc_builder, var_type.clone()));
            });
        }
        SUCCESS
    }

    // ------------------------------------------------------------------------
    // Object tree - types

    fn tree_path(&mut self, always_absolute: bool) -> Status<(bool, Vec<Ident>)> {
        // path :: '/'? ident ('/' ident?)*

        // handle leading slash
        let start = self.updated_location();
        let (absolute, spurious_lead) = self.possible_leading_slash()?;
        let mut slash_loc = self.location;

        // 2 is ~66.0%, 4 is ~83.4%, 8 is ~99.9%
        let mut parts = Vec::with_capacity(2);
        // expect at least one ident
        match self.ident_in_seq(parts.len())? {
            Some(i) => parts.push(i),
            None if !(absolute || spurious_lead) => return Ok(None),
            None => {
                slash_loc.column += 1;
                self.annotate_precise(slash_loc..slash_loc, || {
                    Annotation::IncompleteTreePath(absolute, parts.clone())
                });
                self.context.register_error(self.error("path has no effect"));
                return success((absolute, Vec::new()));
            }
        }
        // followed by ('/' ident)*
        while self.slash()?.is_some() {
            let mut slash_loc = self.location;
            if let Some(i) = self.ident_in_seq(parts.len())? {
                parts.push(i);
            } else {
                // .../operator/<non-ident> = ... / "operator/"
                // but .../operator/ident = ... / "operator" / "ident"
                let last = parts.last_mut().unwrap();
                if last == "operator" {
                    last.push('/');
                }

                slash_loc.column += 1;
                self.annotate_precise(slash_loc..slash_loc, || {
                    Annotation::IncompleteTreePath(absolute || always_absolute, parts.clone())
                });
            }
        }

        self.annotate(start, || Annotation::TreePath(absolute || always_absolute, parts.clone()));
        success((absolute, parts))
    }

    /// Look for nothing, silently accept `/`, and complain but continue if we see a `.` or `:`.
    ///
    /// Return: `(absolute, spurious_lead)`
    fn possible_leading_slash(&mut self) -> Result<(bool, bool), DMError> {
        self.expected("'/'");
        take_match!(self {
            Token::Punct(Punctuation::Slash) => Ok((true, false)),
            Token::Punct(p @ Punctuation::Dot) |
            Token::Punct(p @ Punctuation::CloseColon) |
            Token::Punct(p @ Punctuation::Colon) => {
                self.error(format!("path started by '{}', should be unprefixed", p))
                    .set_severity(Severity::Warning)
                    .register(self.context);
                Ok((false, true))
            },
        } else Ok((false, false)))
    }

    /// Look for a `/`, and complain but continue if we see a `.` or `:`.
    fn slash(&mut self) -> Status<()> {
        self.expected("'/'");
        take_match!(self {
            Token::Punct(Punctuation::Slash) => SUCCESS,
            Token::Punct(p @ Punctuation::Dot) |
            Token::Punct(p @ Punctuation::CloseColon) |
            Token::Punct(p @ Punctuation::Colon) => {
                self.error(format!("path separated by '{}', should be '/'", p))
                    .set_severity(Severity::Warning)
                    .register(self.context);
                SUCCESS
            },
        } else try_another())
    }

    fn tree_entry(&mut self, mut current: NodeIndex, mut proc_builder: Option<ProcDeclBuilder>, mut var_type: Option<VarTypeBuilder>) -> Status<()> {
        // tree_entry :: path ';'
        // tree_entry :: path '{' tree_entry* '}'
        // tree_entry :: path '=' expression ';'
        // tree_entry :: path '(' argument_list ')' ';'
        // tree_entry :: path '(' argument_list ')' code_block

        use super::lexer::Token::*;
        use super::lexer::Punctuation::*;

        let entry_start = self.updated_location();

        let mut docs = DocCollection::default();
        while let Some(doc_comment) = self.following_doc_comment()? {
            docs.push(doc_comment);
        }

        // read and calculate the current path
        let (absolute, mut path) = if docs.is_empty() {
            leading!(self.tree_path(false))
        } else {
            require!(self.tree_path(false))
        };

        if absolute && current != self.tree.root_index() {
            DMError::new(entry_start, format!("nested absolute path inside {}", self.tree.get_path(current)))
                .set_severity(Severity::Warning)
                .register(self.context);
            current = self.tree.root_index();
        }

        let path_len = path.len();
        let (last_part, traverse) = match path.split_last_mut() {
            Some(x) => x,
            None => {
                self.error("tree entry appears to have no name")
                    .register(self.context);
                return SUCCESS;
            }
        };

        let mut relative_type_location = None;
        macro_rules! traverse_tree {
            ($what:expr) => {
                let each = $what;
                if each == "var" {
                    var_type = Some(VarTypeBuilder::default());
                } else if let Some(var_type) = var_type.as_mut() {
                    if let Some(flag) = VarTypeFlags::from_name(each) {
                        var_type.flags |= flag;
                    } else {
                        var_type.type_path.push(each.to_owned());
                    }
                } else if let Some(kind) = ProcDeclKind::from_name(each) {
                    proc_builder = Some(ProcDeclBuilder::new(kind, None));
                } else if let Some(builder) = proc_builder.as_mut() {
                    let flags = ProcFlags::from_name(each);
                    if let Some(found) = flags {
                        builder.flags |= found
                    }
                    else {
                        self.error("cannot have sub-blocks of `proc/` block")
                            .register(self.context);
                    }
                } else {
                    let len = self.tree.get_path(current).chars().filter(|&c| c == '/').count() + path_len;
                    current = self.tree.subtype_or_add(self.location, current, each, len);

                    if !absolute && self.context.config().code_standards.disallow_relative_type_definitions {
                        relative_type_location = Some(self.location);
                    }
                }
            }
        }
        macro_rules! handle_relative_type_error {
            () => {
                if let Some(loc) = relative_type_location {
                    DMError::new(loc, "relatively pathed type defined here")
                        .set_severity(Severity::Warning)
                        .register(self.context);
                }
            }
        }

        for each in traverse {
            traverse_tree!(each);
        }

        // parse operator overloading definitions
        if last_part == "operator" {
            let () = self.try_read_operator_name(last_part)?;
        }

        let var_suffix = if var_type.is_some() {
            require!(self.var_suffix())
        } else {
            Default::default()
        };

        // Same-line `//!` comment for types.
        // Also incidentally allows putting `/*!` in weird places, but that's probably fine.
        while let Some(doc_comment) = self.enclosing_doc_comment()? {
            docs.push(doc_comment);
        }

        // read the contents for real
        self.expected("'='");
        self.expected("'('");
        self.expected("'{'");
        match self.peek() {
            Punct(LBrace) => {
                self.take();
                // `thing{` - block
                traverse_tree!(last_part);
                handle_relative_type_error!();
                let start = self.updated_location();

                // Inside-block `//!` comments for types.
                while let Some(comment) = self.enclosing_doc_comment()? {
                    docs.push(comment);
                }
                if !docs.is_empty() && (proc_builder.is_some() || var_type.is_some()) {
                    // Can't apply docs to `var/` or `proc/` blocks.
                    DMError::new(start, "docs on `var/` or `proc/` block will be applied to their type")
                        .set_severity(Severity::Warning)
                        .register(self.context);
                }
                self.tree.extend_docs(current, docs);

                require!(self.tree_entries(current, proc_builder, var_type.clone(), Token::Punct(Punctuation::RBrace)));

                let node = self.tree.get_path(current).to_owned();
                self.annotate(start, || Annotation::TreeBlock(reconstruct_path(&node, proc_builder, var_type.as_ref(), "")));
                SUCCESS
            }
            Punct(Assign) => {
                self.take();
                // `something=` - var
                handle_relative_type_error!();
                let location = self.location;

                let expression = require!(self.expression());
                // TODO: save `in` expression?
                let (input_type, _) = require!(self.input_specifier());

                // We have to annotate prior to consuming the statement terminator, as we
                // will otherwise consume following whitespace resulting in a bad annotation range
                let node = self.tree.get_path(current).to_owned();
                self.annotate(entry_start, || Annotation::Variable(reconstruct_path(&node, proc_builder, var_type.as_ref(), last_part)));

                // Allow `//!` doc comments at the end of the line.
                while let Some(comment) = self.enclosing_doc_comment()? {
                    docs.push(comment);
                }

                require!(self.statement_terminator());

                if let Some(mut var_type) = var_type {
                    var_type.suffix(&var_suffix);
                    var_type.input_type = input_type;
                    self.tree.declare_var(current, last_part, location, docs, var_type.build(), Some(expression));
                } else {
                    self.tree.override_var(current, last_part, location, docs, expression);
                }

                SUCCESS
            }
            Punct(LParen) => {
                // `something(` - proc
                require!(self.proc_params_and_body(current, proc_builder, last_part, entry_start, absolute, docs));
                SUCCESS
            }
            _ => {
                // usually `thing;` - a contentless declaration

                let input_type = if var_type.is_some() {
                    // TODO: save `in` expression?
                    require!(self.input_specifier()).0
                } else {
                    None
                };

                // Same-line `//!` comment AFTER
                while let Some(comment) = self.enclosing_doc_comment()? {
                    docs.push(comment);
                }

                if last_part == "var" {
                    self.error("`var;` item has no effect")
                        .set_severity(Severity::Warning)
                        .register(self.context);
                } else if let Some(mut var_type) = var_type.take() {
                    if VarTypeFlags::from_name(last_part).is_some() {
                        self.error(format!("`var/{};` item has no effect", last_part))
                            .set_severity(Severity::Warning)
                            .register(self.context);
                    } else {
                        var_type.suffix(&var_suffix);
                        var_type.input_type = input_type;
                        let node = self.tree.get_path(current).to_owned();
                        self.annotate(entry_start, || Annotation::Variable(reconstruct_path(&node, proc_builder, Some(&var_type), last_part)));
                        self.tree.declare_var(current, last_part, self.location, docs, var_type.build(), var_suffix.into_initializer());
                    }
                } else if ProcDeclKind::from_name(last_part).is_some() {
                    self.error("`proc;` item has no effect")
                        .set_severity(Severity::Warning)
                        .register(self.context);
                } else if proc_builder.is_some() {
                    self.error("child of `proc/` without body")
                        .register(self.context);
                } else {
                    handle_relative_type_error!();
                    let len = self.tree.get_path(current).chars().filter(|&c| c == '/').count() + path_len;
                    current = self.tree.subtype_or_add(self.location, current, last_part, len);
                    self.tree.extend_docs(current, docs);
                }

                SUCCESS
            }
        }
    }

    // ------------------------------------------------------------------------
    // Object tree - Vars

    // ------------------------------------------------------------------------
    // Object tree - Procs

    fn try_read_operator_name(&mut self, last_part: &mut String) -> Result<(), DMError> {
        use super::lexer::Token::Punct;
        use super::lexer::Punctuation::*;

        if self.exact(Punct(Mod))?.is_some() {
            last_part.push('%');
        } else if self.exact(Punct(ModAssign))?.is_some() {
            last_part.push_str("%=");
        } else if self.exact(Punct(FloatMod))?.is_some() {
            last_part.push_str("%%");
        } else if self.exact(Punct(FloatModAssign))?.is_some() {
            last_part.push_str("%%=");
        } else if self.exact(Punct(BitAnd))?.is_some() {
            last_part.push('&');
        } else if self.exact(Punct(BitAndAssign))?.is_some() {
            last_part.push_str("&=");
        } else if self.exact(Punct(Mul))?.is_some() {
            last_part.push('*');
        } else if self.exact(Punct(Pow))?.is_some() {
            last_part.push_str("**");
        } else if self.exact(Punct(MulAssign))?.is_some() {
            last_part.push_str("*=");
        } else if self.exact(Punct(Slash))?.is_some() {
            // Here for completeness, but REALLY handled in tree_path().
            last_part.push('/');
        } else if self.exact(Punct(DivAssign))?.is_some() {
            last_part.push_str("/=");
        } else if self.exact(Punct(Add))?.is_some() {
            last_part.push('+');
        } else if self.exact(Punct(PlusPlus))?.is_some() {
            last_part.push_str("++");
        } else if self.exact(Punct(AddAssign))?.is_some() {
            last_part.push_str("+=");
        } else if self.exact(Punct(Sub))?.is_some() {
            last_part.push('-');
        } else if self.exact(Punct(MinusMinus))?.is_some() {
            last_part.push_str("--");
        } else if self.exact(Punct(SubAssign))?.is_some() {
            last_part.push_str("-=");
        } else if self.exact(Punct(Less))?.is_some() {
            last_part.push('<');
        } else if self.exact(Punct(LShift))?.is_some() {
            last_part.push_str("<<");
        } else if self.exact(Punct(LShiftAssign))?.is_some() {
            last_part.push_str("<<=");
        } else if self.exact(Punct(LessEq))?.is_some() {
            last_part.push_str("<=")
        } else if self.exact(Punct(Greater))?.is_some() {
            last_part.push('>');
        } else if self.exact(Punct(GreaterEq))?.is_some() {
            last_part.push_str(">=");
        } else if self.exact(Punct(RShift))?.is_some() {
            last_part.push_str(">>");
        } else if self.exact(Punct(RShiftAssign))?.is_some() {
            last_part.push_str(">>=");
        } else if self.exact(Punct(BitXor))?.is_some() {
            last_part.push('^');
        } else if self.exact(Punct(BitXorAssign))?.is_some() {
            last_part.push_str("^=");
        } else if self.exact(Punct(BitOr))?.is_some() {
            last_part.push('|');
        } else if self.exact(Punct(BitOrAssign))?.is_some() {
            last_part.push_str("|=");
        } else if self.exact(Punct(BitNot))?.is_some() {
            last_part.push('~');
        } else if self.exact(Punct(Equiv))?.is_some() {
            last_part.push_str("~=");
        } else if self.exact(Punct(AssignInto))?.is_some() {
            last_part.push_str(":=");
        } else if self.exact(Punct(LBracket))?.is_some() {
            require!(self.exact(Punct(RBracket)));
            if self.exact(Punct(Assign))?.is_some() {
                last_part.push_str("[]=");
            } else {
                last_part.push_str("[]");
            }
        } else if self.exact(Token::String("".to_string()))?.is_some() {
            last_part.push_str("\"\"")
        }
        Ok(())
    }

    fn proc_params_and_body(&mut self, current: NodeIndex, proc_builder: Option<ProcDeclBuilder>, name: &str, entry_start: Location, absolute: bool, mut docs: DocCollection) -> Status<()> {
        use super::lexer::Token::*;
        use super::lexer::Punctuation::*;

        leading!(self.exact(Punct(LParen)));

        let location = self.location;
        let parameters = require!(self.separated(Comma, RParen, None, Parser::proc_parameter));
        let return_type = self.return_type(proc_builder)?.unwrap_or_default();

        // split off a subparser so we can keep parsing the objtree
        // even when the proc body doesn't parse
        let mut body_tt = Vec::new();
        let body_start = self.updated_location();

        // Accept `//!` comments right after the `)` of the proc.
        while let Some(comment) = self.enclosing_doc_comment()? {
            docs.push(comment);
        }

        if let Some(()) = self.statement_terminator()? {
            // proc has no body and just ends with `;`
            body_tt.push(LocatedToken::new(self.location, Punct(Semicolon)));
        } else if let Some(()) = self.exact(Punct(LBrace))? {
            // proc has a body starting with `{`
            body_tt.push(LocatedToken::new(self.location, Punct(LBrace)));

            // enclosing doc comments `//!` can appear after the `{`
            while let Some(comment) = self.enclosing_doc_comment()? {
                docs.push(comment);
            }

            // read the rest of the line
            while self.exact(Punct(RBrace))?.is_none() {
                require!(self.read_any_tt(&mut body_tt));
            }
            body_tt.push(LocatedToken::new(self.location, Punct(RBrace)));
        } else {
            // proc has a same-line body, read until statement terminator
            while self.statement_terminator()?.is_none() {
                require!(self.read_any_tt(&mut body_tt));
            }
            body_tt.push(LocatedToken::new(self.location, Punct(Semicolon)));
        }

        let code = if self.procs {
            let result = {
                let mut subparser: Parser<'ctx, '_, '_> = Parser::new(self.context, body_tt);
                if let Some(a) = self.annotations.as_mut() {
                    subparser.annotations = Some(*a);
                }
                let block = subparser.block(&LoopContext::None);
                subparser.require(block)
            };
            if result.is_ok() {
                self.procs_good += 1;
            } else {
                self.procs_bad += 1;
            }
            match result {
                Err(err) => {
                    self.context.register_error(err);
                    None
                },
                Ok(code) => {
                    Some(code)
                }
            }
        } else {
            None
        };

        match self.tree.register_proc(self.context, location, current, name, proc_builder, parameters, return_type, code) {
            Ok((idx, proc)) => {
                proc.docs.extend(docs);
                // manually performed for borrowck reasons
                if let Some(dest) = self.annotations.as_mut() {
                    let new_stack = reconstruct_path(self.tree.get_path(current), proc_builder, None, name);
                    dest.insert(entry_start..body_start, Annotation::ProcHeader(new_stack.to_vec(), idx));
                    dest.insert(body_start..self.location, Annotation::ProcBody(new_stack.to_vec(), idx));
                }
                if !absolute && self.context.config().code_standards.disallow_relative_proc_definitions {
                    DMError::new(location, "relatively pathed proc defined here")
                        .set_severity(Severity::Warning)
                        .register(self.context);
                }
            }
            Err(e) => self.context.register_error(e),
        };

        SUCCESS
    }

    fn proc_parameter(&mut self) -> Status<Parameter> {
        use super::lexer::Token::*;
        use super::lexer::Punctuation::*;

        if let Some(()) = self.exact(Punct(Ellipsis))? {
            return success(Parameter {
                name: "...".to_owned(),
                location: self.location,
                .. Default::default()
            });
        }

        // `name` or `obj/name` or `var/obj/name` or ...
        let leading_loc = self.updated_location();
        let (_absolute, mut path) = leading!(self.tree_path(true));
        let name = match path.pop() {
            Some(name) => name,
            None => {
                self.describe_parse_error().register(self.context);
                "".to_owned()
            }
        };
        if path.first().map_or(false, |i| i == "var") {
            path.remove(0);
            DMError::new(leading_loc, "'var/' is unnecessary here")
                .set_severity(Severity::Hint)
                .with_errortype("var_in_proc_parameter")
                .register(self.context);
        }
        let mut var_type: VarTypeBuilder = path.into_iter().collect();
        if var_type.flags.is_static() {
            DMError::new(leading_loc, "'static/' has no effect here")
                .set_severity(Severity::Warning)
                .with_errortype("static_in_proc_parameter")
                .register(self.context);
        }
        let location = self.location;
        // In parameters, the expression within the annotation is ignored.
        var_type.suffix(&require!(self.var_suffix()));
        // = <expr>
        let default = if let Some(()) = self.exact(Punct(Assign))? {
            Some(require!(self.expression()))
        } else {
            None
        };
        let (input_type, in_list) = require!(self.input_specifier());

        // Allow a trailing `;` since BYOND accepts it, but this is dumb
        if let Some(()) = self.exact(Punct(Semicolon))? {
            DMError::new(self.updated_location(), "Extraneous ';' in proc parameter")
                .set_severity(Severity::Warning)
                .with_errortype("semicolon_in_proc_parameter")
                .register(self.context);
        }

        success(Parameter {
            var_type: var_type.build(),
            name,
            default,
            input_type,
            in_list,
            location,
        })
    }

    // ------------------------------------------------------------------------
    // Statements

    /// Parse list size declarations.
    fn var_suffix(&mut self) -> Status<VarSuffix> {
        use super::lexer::Token::Punct;
        use super::lexer::Punctuation::*;

        let mut list = Vec::new();
        while let Some(()) = self.exact(Punct(LBracket))? {
            list.push(self.expression()?);
            require!(self.exact(Punct(RBracket)));
        }
        success(VarSuffix { list })
    }

    /// Parse an optional 'as' input_type and 'in' expression pair.
    fn input_specifier(&mut self) -> Status<(Option<InputType>, Option<Expression>)> {
        // as obj|turf
        let input_type = if let Some(()) = self.exact_ident("as")? {
            Some(require!(self.input_type()))
        } else {
            None
        };
        // `in view(7)` or `in list("a", "b")` or ...
        let in_list;
        if let Some(()) = self.exact(Token::Punct(Punctuation::In))? {
            in_list = Some(require!(self.expression()));
            // in case it is out of order
            if let Some(()) = self.exact_ident("as")? {
                self.error("'as' clause should precede 'in' clause, and is being ignored")
                    .with_errortype("in_precedes_as")
                    .set_severity(Severity::Warning)
                    .register(self.context);
                let _ = require!(self.input_type());
            }
        } else {
            in_list = None;
        }
        success((input_type, in_list))
    }

    /// Parse an optional as return type signifier (for procs)
    fn return_type(&mut self, proc_builder: Option<ProcDeclBuilder>) -> Status<ProcReturnType> {
        if self.exact_ident("as")?.is_none() {
            return try_another();
        }

        if proc_builder.is_none() {
            self.error("cannot specify a return type for a proc override")
                .register(self.context);
        }

        // Alternative one: a traditional input type as usually follows `as`.
        if let Some(input_type) = self.input_type()? {
            return success(ProcReturnType::InputType(input_type));
        }

        // Option two: a typepath.
        require!(self.exact(Token::Punct(Punctuation::Slash)));
        let mut path_vec = vec![
            require!(self.ident()),
        ];
        while let Some(()) = self.exact(Token::Punct(Punctuation::Slash))? {
            path_vec.push(require!(self.ident()));
        }

        success(ProcReturnType::TypePath(path_vec))
    }

    /// Parse a verb input type. Used by proc params and the input() form.
    fn input_type(&mut self) -> Status<InputType> {
        // Not supporting `as((mob|obj)|turf)` constructs right now.
        if self.exact(Token::Punct(Punctuation::LParen))?.is_some() {
            require!(self.exact(Token::Punct(Punctuation::RParen)));
            return success(InputType::empty());
        }

        let ident = leading!(self.ident());
        let mut as_what = match InputType::from_str(&ident) {
            Ok(what) => what,
            Err(()) => {
                self.context.register_error(self.error(format!("bad input type: '{}'", ident)));
                InputType::empty()
            }
        };
        while let Some(()) = self.exact(Token::Punct(Punctuation::BitOr))? {
            let ident = require!(self.ident());
            match InputType::from_str(&ident) {
                Ok(what) => as_what |= what,
                Err(()) => {
                    self.context.register_error(self.error(format!("bad input type: '{}'", ident)));
                }
            }
        }
        success(as_what)
    }

    /// Parse a block
    fn block(&mut self, loop_ctx: &LoopContext) -> Status<Block> {
        let mut vars = Vec::new();
        let result = if let Some(()) = self.exact(Token::Punct(Punctuation::LBrace))? {
            let mut statements = Vec::new();
            loop {
                if let Some(()) = self.exact(Token::Punct(Punctuation::RBrace))? {
                    break;
                } else if let Some(()) = self.exact(Token::Punct(Punctuation::Semicolon))? {
                    continue;
                } else {
                    statements.push(require!(self.statement(loop_ctx, &mut vars)));
                }
            }
            statements
        } else if let Some(()) = self.statement_terminator()? {
            // empty blocks: proc/foo();
            Vec::new()
        } else {
            // and one-line blocks: if(1) neat();
            let statement = require!(self.statement(loop_ctx, &mut vars));
            vec![statement]
        };
        for (loc, var_type, name) in vars {
            self.annotate(loc, || Annotation::LocalVarScope(var_type, name));
        }
        success(result.into_boxed_slice())
    }

    fn statement(&mut self, loop_ctx: &LoopContext, vars: &mut Vec<(Location, VarType, Ident)>) -> Status<Spanned<Statement>> {
        let start = self.location();
        let spanned = |v| success(Spanned::new(start, v));

        // BLOCK STATEMENTS
        if let Some(()) = self.exact_ident("if")? {
            // statement :: 'if' '(' expression ')' block ('else' 'if' '(' expression ')' block)* ('else' block)?
            require!(self.exact(Token::Punct(Punctuation::LParen)));
            let expr = Spanned::new(self.location(), require!(self.expression()));
            require!(self.exact(Token::Punct(Punctuation::RParen)));
            let block = require!(self.block(loop_ctx));
            let mut arms = vec![(expr, block)];

            let mut else_arm = None;
            self.skip_phantom_semicolons()?;
            while let Some(()) = self.exact_ident("else")? {
                if let Some(()) = self.exact_ident("if")? {
                    require!(self.exact(Token::Punct(Punctuation::LParen)));
                    let expr = Spanned::new(self.location(), require!(self.expression()));
                    require!(self.exact(Token::Punct(Punctuation::RParen)));
                    let block = require!(self.block(loop_ctx));
                    arms.push((expr, block));
                } else {
                    else_arm = Some(require!(self.block(loop_ctx)));
                    break;
                }
                self.skip_phantom_semicolons()?;
            }

            spanned(Statement::If { arms, else_arm })
        } else if let Some(()) = self.exact_ident("while")? {
            // statement :: 'while' '(' expression ')' block
            require!(self.exact(Token::Punct(Punctuation::LParen)));
            let condition = require!(self.expression());
            require!(self.exact(Token::Punct(Punctuation::RParen)));
            let block = require!(self.block(&LoopContext::While));
            spanned(Statement::While { condition, block })
        } else if let Some(()) = self.exact_ident("do")? {
            // statement :: 'do' block 'while' '(' expression ')' ';'
            let block = require!(self.block(&LoopContext::DoWhile));
            self.skip_phantom_semicolons()?;
            require!(self.exact_ident("while"));
            require!(self.exact(Token::Punct(Punctuation::LParen)));
            let condition = Spanned::new(self.location(), require!(self.expression()));
            require!(self.exact(Token::Punct(Punctuation::RParen)));
            require!(self.statement_terminator());
            spanned(Statement::DoWhile { block, condition: Box::new(condition) })
        } else if let Some(()) = self.exact_ident("for")? {
            // for ()
            // for (Var [as Type] [in List]) Statement
            // for (Init, Test, Inc) Statement
            // for (Var in Low to High)
            // for (Var = Low to High)
            require!(self.exact(Token::Punct(Punctuation::LParen)));
            let init = self.simple_statement(true, vars)?;
            if let Some(()) = self.comma_or_semicolon()? {
                // three-pronged loop form ("for loop")
                let test = self.expression()?;
                let inc = match self.comma_or_semicolon()? {
                    Some(()) => self.simple_statement(false, vars)?,
                    None => None,
                };
                require!(self.exact(Token::Punct(Punctuation::RParen)));
                spanned(Statement::ForLoop {
                    init: init.map(Box::new),
                    test: test.map(Box::new),
                    inc: inc.map(Box::new),
                    block: require!(self.block(&LoopContext::ForLoop)),
                })
            } else if let Some(init) = init {
                // in-list form ("for list")
                let (var_type, name) = match init {
                    // this is a really terrible way to do this
                    Statement::Var(vs) => match vs.value {
                        None => (Some(vs.var_type), vs.name),
                        Some(value) => {
                            // for(var/a = 1 to
                            require!(self.exact_ident("to"));
                            let rhs = require!(self.expression());
                            return spanned(require!(self.for_range(Some(vs.var_type), vs.name, Box::new(value), Box::new(rhs))));
                        }
                    },
                    Statement::Expr(Expression::AssignOp {
                        op: AssignOp::Assign,
                        lhs,
                        rhs,
                    }) => {
                        // for(a = 1 to
                        let name = match lhs.into_term() {
                            Some(Term::Ident(name)) => name,
                            _ => return Err(self.error("for-list must start with variable")),
                        };
                        require!(self.exact_ident("to"));
                        let to_rhs = require!(self.expression());
                        return spanned(require!(self.for_range(None, name, rhs, Box::new(to_rhs))));
                    }
                    Statement::Expr(Expression::BinaryOp {
                        op: BinaryOp::In,
                        lhs,
                        rhs,
                    }) => {
                        let name = match lhs.into_term() {
                            Some(Term::Ident(name)) => name,
                            _ => return Err(self.error("for-list must start with variable")),
                        };
                        match *rhs {
                            Expression::BinaryOp { op: BinaryOp::To, lhs, rhs } => {
                                return spanned(require!(self.for_range(None, name, lhs, rhs)));
                            },
                            rhs => {
                                // I love code duplication, don't you?
                                require!(self.exact(Token::Punct(Punctuation::RParen)));
                                return spanned(Statement::ForList(Box::new(ForListStatement {
                                    var_type: None,
                                    name: name.into(),
                                    input_type: None,
                                    in_list: Some(rhs),
                                    block: require!(self.block(&LoopContext::ForList)),
                                })));
                            }
                        }
                    },
                    Statement::Expr(expr) => match expr.into_term() {
                        Some(Term::Ident(name)) => (None, name),
                        _ => return Err(self.error("for-list must start with variable")),
                    },
                    _ => return Err(self.error("for-list must start with variable")),
                };

                let input_type = if let Some(()) = self.exact_ident("as")? {
                    // for(var/a as obj
                    Some(require!(self.input_type()))
                } else {
                    None
                };

                let in_list = if let Some(()) = self.exact(Token::Punct(Punctuation::In))? {
                    let value = require!(self.expression());
                    if let Some(()) = self.exact_ident("to")? {
                        let rhs = require!(self.expression());
                        return spanned(require!(self.for_range(var_type, name, Box::new(value), Box::new(rhs))));
                    }
                    Some(value)
                } else {
                    None
                };

                require!(self.exact(Token::Punct(Punctuation::RParen)));
                spanned(Statement::ForList(Box::new(ForListStatement {
                    var_type,
                    name: name.into(),
                    input_type,
                    in_list,
                    block: require!(self.block(&LoopContext::ForList)),
                })))
            } else {
                require!(self.exact(Token::Punct(Punctuation::RParen)));
                spanned(Statement::ForInfinite {
                    block: require!(self.block(&LoopContext::ForInfinite)),
                })
            }
        } else if let Some(()) = self.exact_ident("spawn")? {
            let expr;
            if let Some(()) = self.exact(Token::Punct(Punctuation::LParen))? {
                expr = self.expression()?;
                require!(self.exact(Token::Punct(Punctuation::RParen)));
            } else {
                expr = None;
            }
            spanned(Statement::Spawn {
                delay: expr,
                block: require!(self.block(&LoopContext::None))
            })
        } else if let Some(()) = self.exact_ident("switch")? {
            require!(self.exact(Token::Punct(Punctuation::LParen)));
            let expr = require!(self.expression());
            require!(self.exact(Token::Punct(Punctuation::RParen)));
            require!(self.exact(Token::Punct(Punctuation::LBrace)));
            let mut cases = Vec::new();
            let default = loop {
                if let Some(()) = self.exact_ident("if")? {
                    require!(self.exact(Token::Punct(Punctuation::LParen)));
                    let what = require!(self.separated(Punctuation::Comma, Punctuation::RParen, None, Parser::case));
                    if what.is_empty() {
                        self.context.register_error(self.error("switch case cannot be empty"));
                    }
                    let block = require!(self.block(loop_ctx));
                    cases.push((Spanned::new(self.location(), what), block));
                } else if let Some(()) = self.exact_ident("else")? {
                    break Some(require!(self.block(loop_ctx)));
                } else if let Some(()) = self.exact(Token::Punct(Punctuation::Semicolon))? {
                    // Tolerate stray semicolons here because inert doc
                    // comments might synthesize them.
                } else {
                    break None;
                }
            };
            require!(self.exact(Token::Punct(Punctuation::RBrace)));
            spanned(Statement::Switch {
                input: Box::new(expr),
                cases: cases.into_boxed_slice(),
                default,
            })
        } else if let Some(()) = self.exact_ident("try")? {
            let try_block = require!(self.block(loop_ctx));
            self.skip_phantom_semicolons()?;
            require!(self.exact_ident("catch"));
            let catch_params = if let Some(()) = self.exact(Token::Punct(Punctuation::LParen))? {
                require!(self.separated(Punctuation::Comma, Punctuation::RParen, None, |this| {
                    // TODO: improve upon this cheap approximation
                    success(leading!(this.tree_path(true)).1.into_boxed_slice())
                }))
            } else {
                Vec::new()
            };
            let catch_block = require!(self.block(loop_ctx));
            spanned(Statement::TryCatch {
                try_block,
                catch_params: catch_params.into_boxed_slice(),
                catch_block,
            })
        // SINGLE-LINE STATEMENTS
        } else if let Some(()) = self.exact_ident("set")? {
            let name = require!(self.ident());
            let mode = if let Some(()) = self.exact(Token::Punct(Punctuation::Assign))? {
                SettingMode::Assign
            } else if let Some(()) = self.exact(Token::Punct(Punctuation::In))? {
                SettingMode::In
            } else {
                return self.parse_error();
            };
            let value = require!(self.expression());
            require!(self.statement_terminator());
            spanned(Statement::Setting { name: name.into(), mode, value })
        } else if let Some(()) = self.exact_ident("break")? {
            let label = self.ident()?;
            require!(self.statement_terminator());
            spanned(Statement::Break(label))
        } else if let Some(()) = self.exact_ident("continue")? {
            let label = self.ident()?;
            require!(self.statement_terminator());
            spanned(Statement::Continue(label))
        } else if let Some(()) = self.exact_ident("del")? {
            let expr = require!(self.expression());
            require!(self.statement_terminator());
            spanned(Statement::Del(expr))
        } else {
            let result = leading!(self.simple_statement(false, vars));

            // check for a label `ident:`
            if let Statement::Expr(ref expr) = result {
                if let Some(Term::Ident(ref name)) = expr.as_term() {
                    if let Some(()) = self.exact(Token::Punct(Punctuation::Colon))? {
                        // it's a label! check for a block
                        return spanned(Statement::Label {
                            name: name.to_owned(),
                            block: require!(self.block(loop_ctx)),
                        });
                    }
                }
            }

            require!(self.statement_terminator());
            spanned(result)
        }
    }

    fn statement_terminator(&mut self) -> Status<()> {
        self.expected("';'");
        match self.peek() {
            Token::Punct(Punctuation::Semicolon) => {
                self.take();
                SUCCESS
            },
            // Handle if(1){a=1;b=2} without a trailing semicolon
            Token::Punct(Punctuation::RBrace) => {
                SUCCESS
            },
            Token::Punct(Punctuation::LBrace) => {
                self.possible_indentation_error = true;
                try_another()
            },
            _ => try_another()
        }
    }

    fn skip_phantom_semicolons(&mut self) -> Result<(), DMError> {
        // Indent processor inserts these semicolons which should be ignored:
        //   if(cond){block}  ;
        //   else if(cond){block}  ;
        //   else {block}  ;
        // In other situations, we really want those semicolons:
        //   thing1 = /obj{name="prefab"}  ;
        //   thing2 = "foo"  ;
        // So it's easiest to just ignore them when it makes sense.
        while let Some(()) = self.exact(Token::Punct(Punctuation::Semicolon))? {}
        Ok(())
    }

    // Single-line statements. Can appear in for loops. Followed by a semicolon.
    fn simple_statement(&mut self, in_for: bool, vars: &mut Vec<(Location, VarType, Ident)>) -> Status<Statement> {
        if let Some(()) = self.exact_ident("var")? {
            // statement :: 'var' type_path name ('=' value)
            let mut var_stmts = Vec::new();
            loop {
                let type_path_start = self.location();
                let (_, mut tree_path) = require!(self.tree_path(true));
                let name = match tree_path.pop() {
                    Some(name) => name,
                    None => return Err(self.error("'var' must be followed by a name")),
                };

                let mut var_type = tree_path.into_iter().collect::<VarTypeBuilder>();
                if var_type.flags.is_tmp() {
                    DMError::new(type_path_start, "var/tmp has no effect here")
                        .set_severity(Severity::Warning)
                        .with_errortype("tmp_no_effect")
                        .register(self.context);
                }
                if var_type.flags.is_final() {
                    DMError::new(type_path_start, "var/final has no effect here")
                        .set_severity(Severity::Warning)
                        .with_errortype("final_no_effect")
                        .register(self.context);
                }
                if var_type.flags.is_private() {
                    DMError::new(type_path_start, "var/SpacemanDMM_private has no effect here")
                        .with_errortype("private_var")
                        .set_severity(Severity::Warning)
                        .register(self.context);
                }
                if var_type.flags.is_protected() {
                    DMError::new(type_path_start, "var/SpacemanDMM_protected has no effect here")
                        .with_errortype("protected_var")
                        .set_severity(Severity::Warning)
                        .register(self.context);
                }
                let var_suffix = require!(self.var_suffix());
                var_type.suffix(&var_suffix);

                if self.annotations.is_some() {
                    vars.push((self.location, var_type.clone().build(), name.clone()));
                }

                let value = if let Some(()) = self.exact(Token::Punct(Punctuation::Assign))? {
                    Some(require!(self.expression()))
                } else {
                    var_suffix.into_initializer()
                };
                let (input_types, in_list) = if !in_for {
                    require!(self.input_specifier())
                } else {
                    (None, None)
                };
                if input_types.is_some() || in_list.is_some() {
                    self.error("'as' clause has no effect on local variables")
                        .set_severity(Severity::Warning)
                        .with_errortype("as_local_var")
                        .register(self.context);
                }

                var_stmts.push(VarStatement { var_type: var_type.build(), name, value });
                if in_for || self.exact(Token::Punct(Punctuation::Comma))?.is_none() {
                    break;
                }
            }
            if var_stmts.len() == 1 {
                success(Statement::Var(Box::new(var_stmts.remove(0))))
            } else {
                success(Statement::Vars(var_stmts))
            }
        } else if let Some(()) = self.exact_ident("return")? {
            // statement :: 'return' ';'
            // statement :: 'return' expression ';'
            let expression = self.expression()?;
            success(Statement::Return(expression))
        } else if let Some(()) = self.exact_ident("CRASH")? {
            // statement :: 'CRASH' '(' ')'
            // statement :: 'CRASH' '(' expression ')'
            require!(self.exact(Token::Punct(Punctuation::LParen)));
            let expression = self.expression()?;
            require!(self.exact(Token::Punct(Punctuation::RParen)));
            success(Statement::Crash(expression))
        } else if let Some(()) = self.exact_ident("throw")? {
            // statement :: 'throw' expression ';'
            let expression = require!(self.expression());
            success(Statement::Throw(expression))
        } else if let Some(()) = self.exact_ident("goto")? {
            // statement :: 'goto' ident ';'
            let label_name = require!(self.ident());
            success(Statement::Goto(label_name))
        // EXPRESSION STATEMENTS
        } else {
            // statement :: expression ';'
            let expr = leading!(self.expression());
            success(Statement::Expr(expr))
        }
    }

    // for(var/a = 1 to 20
    // for(var/a in 1 to 20
    // This... isn't a boxed local, it's method arguments. Clippy??
    #[allow(clippy::boxed_local)]
    fn for_range(
        &mut self,
        var_type: Option<VarType>,
        name: Ident,
        start: Box<Expression>,
        end: Box<Expression>,
    ) -> Status<Statement> {
        // step 2
        let step = if let Some(()) = self.exact_ident("step")? {
            Some(require!(self.expression()))
        } else {
            None
        };
        // )
        require!(self.exact(Token::Punct(Punctuation::RParen)));
        // {...}
        success(Statement::ForRange(Box::new(ForRangeStatement {
            var_type,
            name: name.into(),
            start: *start,
            end: *end,
            step,
            block: require!(self.block(&LoopContext::ForRange)),
        })))
    }

    fn comma_or_semicolon(&mut self) -> Status<()> {
        if let Some(()) = self.exact(Token::Punct(Punctuation::Comma))? {
            SUCCESS
        } else if let Some(()) = self.exact(Token::Punct(Punctuation::Semicolon))? {
            SUCCESS
        } else {
            Ok(None)
        }
    }

    fn case(&mut self) -> Status<Case> {
        let first = require!(self.expression());
        if let Some(()) = self.exact_ident("to")? {
            success(Case::Range(first, require!(self.expression())))
        } else {
            success(Case::Exact(first))
        }
    }

    // ------------------------------------------------------------------------
    // Expressions

    fn path_separator(&mut self) -> Status<PathOp> {
        take_match!(self {
            Token::Punct(Punctuation::Slash) => success(PathOp::Slash),
            Token::Punct(Punctuation::Dot) => success(PathOp::Dot),
            Token::Punct(Punctuation::CloseColon) => success(PathOp::Colon),
        } else try_another())
    }

    // distinct from a tree_path, path must begin with a path separator and can
    // use any path separator rather than just slash, AND can be followed by vars
    fn prefab(&mut self) -> Status<Box<Prefab>> {
        self.prefab_ex(Vec::new())
    }

    fn prefab_ex(&mut self, mut parts: TypePath) -> Status<Box<Prefab>> {
        // path :: path_sep ident (path_sep ident?)*
        // path_sep :: '/' | '.' | ':'
        let start = self.updated_location();

        // expect at least one path element
        let sep = match self.path_separator()? {
            Some(sep) => sep,
            None if !parts.is_empty() => return Ok(Some(Box::new(Prefab::from(parts)))),
            None => return Ok(None),
        };
        let mut separator_loc = self.location;
        if let Some(ident) = self.ident_in_seq(parts.len())? {
            parts.push((sep, ident));
        } else {
            separator_loc.column += 1;
            self.annotate_precise(separator_loc..separator_loc, || {
                Annotation::IncompleteTypePath(parts.clone(), sep)
            });
        }

        // followed by more path elements, empty ones ignored
        while let Some(sep) = self.path_separator()? {
            let mut separator_loc = self.location;
            if let Some(ident) = self.ident_in_seq(parts.len())? {
                parts.push((sep, ident));
            } else {
                separator_loc.column += 1;
                self.annotate_precise(separator_loc..separator_loc, || {
                    Annotation::IncompleteTypePath(parts.clone(), sep)
                });
            }
        }

        // avoid problems with returning an empty Vec
        if parts.is_empty() {
            parts.push((PathOp::Slash, "PARSE_ERROR".to_owned()));
        }

        self.annotate(start, || Annotation::TypePath(parts.clone()));

        // parse vars if we find them
        let mut vars = Vec::new();
        if let Some(()) = self.exact(Token::Punct(Punctuation::LBrace))? {
            self.separated(Punctuation::Semicolon, Punctuation::RBrace, Some(()), |this| {
                let key = require!(this.ident());
                require!(this.exact(Token::Punct(Punctuation::Assign)));
                let value = require!(this.expression());
                vars.push((key.into(), value));
                SUCCESS
            })?;
        }

        success(Box::new(Prefab { path: parts, vars: vars.into_boxed_slice() }))
    }

    fn expression(&mut self) -> Status<Expression> {
        self.expression_ex(None, false)
    }

    fn expression_ex(&mut self, strength: Option<Strength>, in_ternary: bool) -> Status<Expression> {
        let mut expr = leading!(self.group(in_ternary));
        loop {
            // try to read the next operator
            self.expected("operator");
            let peek = self.peek();
            let Some(&info) = BINARY_OPS.iter().find(|op| op.matches(peek)) else {
                break;
            };

            // If we're a sub-expression within a ternary expression, don't try to read further than our parent's precedence would allow
            if let Some(strength) = strength {
                if info.strength > strength {
                    break;
                }
            }

            self.take();

            // trampoline high-strength expression parts as the lhs of the newly found op
            expr = require!(self.expression_part(expr, info, strength,
                in_ternary || info.strength == Strength::Conditional));
        }
        success(expr)
    }

    #[allow(clippy::only_used_in_recursion)]
    fn expression_part(&mut self, lhs: Expression, prev_op: OpInfo, strength: Option<Strength>, in_ternary: bool) -> Status<Expression> {
        use std::cmp::Ordering;

        let mut bits = vec![lhs];
        let mut ops = vec![prev_op.oper];
        let mut rhs = require!(self.group(in_ternary));
        loop {
            // try to read the next operator...
            self.expected("operator");
            let peek = self.peek();
            let Some(&info) = BINARY_OPS.iter().find(|op| op.matches(peek)) else {
                break;
            };

            // Strength is in reverse order: A < B means A binds tighter
            match info.strength.cmp(&prev_op.strength) {
                Ordering::Less => {
                    // the operator is stronger than us... recurse down
                    self.take();
                    rhs = require!(self.expression_part(rhs, info, strength,
                        in_ternary || info.strength == Strength::Conditional));
                }
                Ordering::Greater => {
                    // the operator is weaker than us... return up
                    break;
                }
                Ordering::Equal => {
                    // the same strength... push it to the list
                    self.take();
                    ops.push(info.oper);
                    bits.push(rhs);
                    rhs = require!(self.group(in_ternary));
                }
            }
        }

        // Handle ternary ops... they should have their own precedence or else.
        if prev_op.strength == Strength::In {
            // "in" is optionally ternary: (x in 1 to 5)
            if let Some(()) = self.exact_ident("to")? {
                rhs = Expression::BinaryOp {
                    op: BinaryOp::To,
                    lhs: Box::new(rhs),
                    rhs: Box::new(require!(self.expression_ex(Some(Strength::In), in_ternary))),
                };
                // "step" could appear here but doesn't actually do anything.
                // In for statements it is parsed by `for_range`.
            }
        } else if prev_op.strength == Strength::Conditional {
            // This is essentially a special associativity category.
            let mut result = rhs;
            while let Some(lhs) = bits.pop() {
                // Ensure that the next thing we see is a ':' by now.
                self.expected("':'");
                take_match!(self {
                    Token::Punct(Punctuation::Colon) |
                    Token::Punct(Punctuation::CloseColon) => {},
                } else return self.parse_error());
                // Read the else branch.
                let else_ = match self.expression_ex(Some(Strength::Conditional), true)? {
                    Some(else_) => else_,
                    None => {
                        self.error("missing else arm of conditional operator should be replaced with 'null'")
                            .set_severity(Severity::Warning)
                            .register(self.context);
                        Expression::from(Term::Null)
                    }
                };
                // Compose the result.
                result = Expression::TernaryOp {
                    cond: Box::new(lhs),
                    if_: Box::new(result),
                    else_: Box::new(else_),
                }
            }
            return success(result);
        }

        // everything in 'ops' should be the same strength
        success(if prev_op.strength.right_binding() {
            let mut result = rhs;
            for (op, bit) in ops.into_iter().zip(bits.into_iter()).rev() {
                result = op.build(Box::new(bit), Box::new(result));
            }
            result
        } else {
            let mut iter = bits.into_iter();
            let mut ops_iter = ops.into_iter();
            let mut result = iter.next().unwrap();
            for (item, op) in iter.zip(&mut ops_iter) {
                result = op.build(Box::new(result), Box::new(item));
            }
            ops_iter.next().unwrap().build(Box::new(result), Box::new(rhs))
        })
    }

    // parse an Expression::Base (unary ops, term, follows)
    fn group(&mut self, in_ternary: bool) -> Status<Expression> {
        // Read prefix unary ops
        let mut unary_ops = Vec::new();
        loop {
            self.expected("operator");
            take_match!(self {
                Token::Punct(Punctuation::Sub) => unary_ops.push(Spanned::new(self.location, Follow::Unary(UnaryOp::Neg))),
                Token::Punct(Punctuation::Not) => unary_ops.push(Spanned::new(self.location, Follow::Unary(UnaryOp::Not))),
                Token::Punct(Punctuation::BitNot) => unary_ops.push(Spanned::new(self.location, Follow::Unary(UnaryOp::BitNot))),
                Token::Punct(Punctuation::PlusPlus) => unary_ops.push(Spanned::new(self.location, Follow::Unary(UnaryOp::PreIncr))),
                Token::Punct(Punctuation::MinusMinus) => unary_ops.push(Spanned::new(self.location, Follow::Unary(UnaryOp::PreDecr))),
                Token::Punct(Punctuation::BitAnd) => unary_ops.push(Spanned::new(self.location, Follow::Unary(UnaryOp::Reference))),
                Token::Punct(Punctuation::Mul) => unary_ops.push(Spanned::new(self.location, Follow::Unary(UnaryOp::Dereference))),
            } else break);
        }

        let mut belongs_to = Vec::new();
        let term = if unary_ops.is_empty() {
            leading!(self.term(&mut belongs_to))
        } else {
            require!(self.term(&mut belongs_to))
        };

        // Read postfix unary ops and field-access follows
        let mut follow = Vec::new();
        loop {
            self.expected("operator");
            take_match!(self {
                Token::Punct(Punctuation::PlusPlus) => follow.push(Spanned::new(self.location, Follow::Unary(UnaryOp::PostIncr))),
                Token::Punct(Punctuation::MinusMinus) => follow.push(Spanned::new(self.location, Follow::Unary(UnaryOp::PostDecr))),
            } else {
                match self.follow(&mut belongs_to, in_ternary)? {
                    Some(f) => follow.push(f),
                    None => break,
                }
            });
        }

        // Add prefix unary operators to the follows in reverse order
        follow.extend(unary_ops.into_iter().rev());

        // This has the effect of stripping unnecessary parentheses, which
        // simplifies later logic.
        /*if unary_ops.is_empty() && follow.is_empty() {
            if let Term::Expr(expr) = term.elem {
                return success(*expr);
            }
        }*/

        success(Expression::Base {
            term: Box::new(term),
            follow: follow.into_boxed_slice(),
        })
    }

    fn term(&mut self, belongs_to: &mut Vec<Ident>) -> Status<Spanned<Term>> {
        use super::lexer::Punctuation::*;

        let start = self.updated_location();
        // We look for a lot of different words here, so just explain the categories.
        self.expected("literal");
        self.expected("variable");
        self.expected("proc call");
        let term = take_match!(self {
            // term :: 'new' (prefab | (ident field*))? arglist?
            Token::Ident(ref i, _) if i == "new" => {
                // It's not entirely clear what is supposed to be valid here.
                // Some things definitely are:
                //   * new()
                //   * new /obj()
                //   * new /obj{name = "foo"}()
                //   * new .relative/path()
                //   * new various.field.accesses()
                // But some things definitely aren't:
                //   * new some_proc()() - first parens belong to the 'new'
                //   * new /path[0]() - DM gives "expected expression"
                //   * new 2 + 2() - DM gives "expected end of statement"
                // The following is what seems a reasonable approximation.

                // Try to read an ident or path, then read the arguments.
                if let Some(()) = self.exact(Token::Punct(Punctuation::Dot))? {
                    if let Some(ident) = self.ident()? {
                        // prefab
                        // TODO: arrange for this ident to end up in the prefab's annotation
                        Term::NewPrefab {
                            prefab: require!(self.prefab_ex(vec![(PathOp::Dot, ident)])),
                            args: self.arguments(&[], "New")?,
                        }
                    } else {
                        // bare dot
                        Term::NewMiniExpr {
                            expr: Box::new(MiniExpr {
                                ident: ".".into(),
                                fields: Default::default(),
                            }),
                            args: self.arguments(&[], "New")?,
                        }
                    }
                } else if let Some(ident) = self.ident()? {
                    let mut fields = Vec::new();
                    let mut belongs_to = vec![ident.clone()];
                    while let Some(item) = self.field(&mut belongs_to, false)? {
                        fields.push(item);
                    }
                    Term::NewMiniExpr {
                        expr: Box::new(MiniExpr {
                            ident: ident.into(),
                            fields: fields.into_boxed_slice(),
                        }),
                        args: self.arguments(&[], "New")?,
                    }
                } else if let Some(prefab) = self.prefab()? {
                    Term::NewPrefab {
                        prefab,
                        args: self.arguments(&[], "New")?,
                    }
                } else {
                    Term::NewImplicit {
                        args: self.arguments(&[], "New")?,
                    }
                }
            },

            // term :: 'list' list_lit
            // TODO: list arguments are actually subtly different, but
            // we're going to pretend they're not to make code simpler, and
            // anyone relying on the difference needs to fix their garbage
            Token::Ident(ref i, _) if i == "list" => match self.arguments(&[], "list")? {
                Some(args) => Term::List(args),
                None => Term::Ident(i.to_owned()),
            },

            // term :: 'call' arglist arglist
            Token::Ident(ref i, _) if i == "call" => Term::DynamicCall(
                require!(self.arguments(&[], "call")),
                require!(self.arguments(&[], "call*")),
            ),

            // term :: 'call_ext' (library_name, function_name) arglist
            Token::Ident(ref i, _) if i == "call_ext" => {
                require!(self.exact(Token::Punct(Punctuation::LParen)));
                let library_name = require!(self.expression());
                require!(self.exact(Token::Punct(Punctuation::Comma)));
                let function_name = require!(self.expression());
                require!(self.exact(Token::Punct(Punctuation::RParen)));

                Term::ExternalCall {
                    library_name: Box::new(library_name),
                    function_name: Box::new(function_name),
                    args: require!(self.arguments(&[], "call_ext*")),
                }
            },

            // term :: 'input' arglist input_specifier
            Token::Ident(ref i, _) if i == "input" => match self.arguments(&[], "input")? {
                Some(args) => {
                    let (input_type, in_list) = require!(self.input_specifier());
                    Term::Input {
                        args,
                        input_type,
                        in_list: in_list.map(Box::new),
                    }
                }
                None => Term::Ident(i.to_owned()),
            },

            // term :: 'locate' arglist ('in' expression)?
            Token::Ident(ref i, _) if i == "locate" => match self.arguments(&[], "locate")? {
                Some(args) => {
                    // warn against this mistake
                    if let Some(&Expression::BinaryOp { op: BinaryOp::In, .. } ) = args.first() {
                        self.error("bad `locate(X in Y)`, should be `locate(X) in Y`")
                            .set_severity(Severity::Warning)
                            .register(self.context);
                    }

                    // read "in" clause
                    let in_list = if let Some(()) = self.exact(Token::Punct(Punctuation::In))? {
                        if args.len() > 1 {
                            DMError::new(start, "bad 'locate(x, y, z) in'")
                                .set_severity(Severity::Warning)
                                .register(self.context);
                        }
                        Some(Box::new(require!(self.expression())))
                    } else {
                        None
                    };
                    Term::Locate { args, in_list }
                }
                None => Term::Ident(i.to_owned()),
            },

            // term :: 'pick' pick_arglist
            Token::Ident(ref i, _) if i == "pick" => match self.pick_arguments()? {
                Some(args) => Term::Pick(args),
                None => Term::Ident(i.to_owned()),
            },

            Token::Ident(ref i, _) if i == "null" => Term::Null,

            // term :: 'as' '(' input_type ')'
            Token::Ident(ref i, _) if i == "as" => {
                require!(self.exact(Token::Punct(Punctuation::LParen)));
                let input_type = self.input_type()?.unwrap_or_else(InputType::empty);
                require!(self.exact(Token::Punct(Punctuation::RParen)));
                Term::As(input_type)
            },
            // term :: __PROC__
            Token::Ident(ref i, _) if i == "__PROC__" => {
                // We cannot replace with the proc path yet, you don't need one it's fine
                Term::__PROC__
            },

            // term :: __TYPE__
            Token::Ident(ref i, _) if i == "__TYPE__" => {
                // We cannot replace with the typepath yet, so we'll hand back a term we can parse later
                Term::__TYPE__
            },

            // term :: __IMPLIED_TYPE__
            Token::Ident(ref i, _) if i == "__IMPLIED_TYPE__" => {
                // We cannot replace with the typepath yet, so we'll hand back a term we can parse later
                Term::__IMPLIED_TYPE__
            },

            // term :: ident arglist | ident
            Token::Ident(i, _) => {
                let first_token = self.updated_location();
                match self.arguments(&[], &i)? {
                    Some(args) => {
                        self.annotate_precise(start..first_token, || Annotation::UnscopedCall(i.clone()));
                        Term::Call(i.into(), args)
                    },
                    None => {
                        belongs_to.push(i.clone());
                        self.annotate(start, || Annotation::UnscopedVar(i.clone()));
                        Term::Ident(i)
                    },
                }
            },

            // term :: '..' arglist
            Token::Punct(Punctuation::Super) => {
                self.annotate(start, || Annotation::ParentCall);
                Term::ParentCall(require!(self.arguments(&[], "..")))
            },

            // term :: '.'
            Token::Punct(Punctuation::Dot) => {
                let mut dot_loc = self.location;
                if let Some(ident) = self.ident()? {
                    // prefab
                    // TODO: arrange for this ident to end up in the prefab's annotation
                    Term::Prefab(require!(self.prefab_ex(vec![(PathOp::Dot, ident)])))
                } else if let Some(args) = self.arguments(&[], ".")? {
                    // .() call
                    Term::SelfCall(args)
                } else {
                    // bare dot
                    dot_loc.column += 1;
                    self.annotate_precise(dot_loc..dot_loc, || {
                        Annotation::IncompleteTypePath(Vec::new(), PathOp::Dot)
                    });
                    self.annotate(start, || Annotation::ReturnVal);
                    Term::Ident(".".to_owned())
                }
            },
            Token::Punct(Punctuation::Scope) => {
                if let Some(ident) = self.ident()? {
                    if let Some(args) = self.arguments(&[], "::")? {
                        Term::GlobalCall(Ident2::from(ident), args)
                    } else {
                        Term::GlobalIdent(Ident2::from(ident))
                    }
                } else {
                    // Go away
                    return self.parse_error()
                }
            },

            // term :: str_lit | num_lit
            Token::String(val) => Term::String(val),
            Token::Resource(val) => {
                self.annotate_precise(start..start.add_columns(2 + val.len() as u16), || Annotation::Resource(val.as_str().into()));
                Term::Resource(val)
            },
            Token::Int(val) => Term::Int(val),
            Token::Float(val) => Term::Float(val),

            // term :: '(' expression ')'
            Token::Punct(LParen) => {
                if let Some(()) = self.exact(Token::Punct(Punctuation::RParen))? {
                    self.error("'()' should be replaced with 'null'")
                        .set_severity(Severity::Warning)
                        .register(self.context);
                    Term::Null
                } else {
                    let expr = require!(self.expression());
                    require!(self.exact(Token::Punct(Punctuation::RParen)));
                    Term::Expr(Box::new(expr))
                }
            },

            Token::InterpStringBegin(begin) => {
                let mut parts = Vec::new();
                loop {
                    let expr = self.expression()?;
                    self.expected("']'");
                    take_match!(self {
                        Token::InterpStringPart(part) => {
                            parts.push((expr, part.into()));
                        },
                        Token::InterpStringEnd(end) => {
                            parts.push((expr, end.into()));
                            break;
                        },
                    } else return self.parse_error());
                }
                Term::InterpString(begin.into(), parts.into())
            },
        } else match self.peek() {
            // term :: prefab
            Token::Punct(Punctuation::Slash) |
            Token::Punct(Punctuation::CloseColon) => {
                Term::Prefab(require!(self.prefab()))
            },
            _ => return try_another(),
        });
        success(Spanned::new(start, term))
    }

    fn list_access(&mut self, belongs_to: &mut Vec<Ident>) -> Status<Spanned<Follow>> {
        let first_location = self.updated_location();

        // follow :: ('[' | '?[') expression ']'
        self.expected("field access");
        let kind = take_match!(self {
            Token::Punct(Punctuation::LBracket) => ListAccessKind::Normal,
            Token::Punct(Punctuation::SafeLBracket) => ListAccessKind::Safe,
        } else return try_another());

        belongs_to.clear();
        let expr = require!(self.expression());
        require!(self.exact(Token::Punct(Punctuation::RBracket)));
        success(Spanned::new(first_location, Follow::Index(kind, Box::new(expr))))
    }

    fn follow(&mut self, belongs_to: &mut Vec<Ident>, in_ternary: bool) -> Status<Spanned<Follow>> {
        let first_location = self.updated_location();

        if let Some(follow) = self.list_access(belongs_to)? {
            return success(follow);
        }

        // follow :: '.' ident arglist?
        self.expected("field access");
        let kind = take_match!(self {
            // TODO: only apply these rules if there is no whitespace around the punctuation
            Token::Punct(Punctuation::Dot) => PropertyAccessKind::Dot,
            Token::Punct(Punctuation::CloseColon) if !belongs_to.is_empty() || !in_ternary => PropertyAccessKind::Colon,
            Token::Punct(Punctuation::SafeDot) => PropertyAccessKind::SafeDot,
            Token::Punct(Punctuation::SafeColon) => PropertyAccessKind::SafeColon,
            Token::Punct(Punctuation::Scope) => PropertyAccessKind::Scope,
        } else return try_another());

        let mut index_op_loc = self.location;
        let start = self.updated_location();
        let ident = match self.ident()? {
            Some(ident) => ident,
            None => {
                index_op_loc.column += kind.name().len() as u16;
                self.annotate_precise(index_op_loc..index_op_loc, || {
                    Annotation::ScopedMissingIdent(belongs_to.clone())
                });
                // register the parse error, but keep going
                self.context.register_error(self.describe_parse_error());
                String::new()
            }
        };
        let end = self.updated_location();

        let follow = match self.arguments(belongs_to, &ident)? {
            Some(args) => {
                if !belongs_to.is_empty() {
                    let past = std::mem::take(belongs_to);
                    self.annotate_precise(start..end, || Annotation::ScopedCall(past, ident.clone()));
                }
                match kind {
                    PropertyAccessKind::Scope => {
                        Follow::ProcReference(ident.into())
                    }
                    _ => {
                        Follow::Call(kind, ident.into(), args)
                    }
                }
            },
            None => {
                if !belongs_to.is_empty() {
                    self.annotate_precise(start..end, || Annotation::ScopedVar(belongs_to.clone(), ident.clone()));
                    belongs_to.push(ident.clone());
                }
                match kind {
                    PropertyAccessKind::Scope => {
                        Follow::StaticField(ident.into())
                    }
                    _ => {
                        Follow::Field(kind, ident.into())
                    }
                }
            },
        };
        success(Spanned::new(first_location, follow))
    }

    // TODO: somehow fix the fact that this is basically copy-pasted from
    // follow() above.
    fn field(&mut self, belongs_to: &mut Vec<Ident>, in_ternary: bool) -> Status<Field> {
        self.expected("field access");
        let kind = take_match!(self {
            // follow :: '.' ident
            // TODO: only apply these rules if there is no whitespace around the punctuation
            Token::Punct(Punctuation::Dot) => PropertyAccessKind::Dot,
            Token::Punct(Punctuation::CloseColon) if !belongs_to.is_empty() || !in_ternary => PropertyAccessKind::Colon,
            Token::Punct(Punctuation::SafeDot) => PropertyAccessKind::SafeDot,
            Token::Punct(Punctuation::SafeColon) => PropertyAccessKind::SafeColon,
        } else return try_another());

        let mut index_op_loc = self.location;
        let start = self.updated_location();
        let ident = match self.ident()? {
            Some(ident) => ident,
            None => {
                index_op_loc.column += kind.name().len() as u16;
                self.annotate_precise(index_op_loc..index_op_loc, || {
                    Annotation::ScopedMissingIdent(belongs_to.clone())
                });
                // register the parse error, but keep going
                self.context.register_error(self.describe_parse_error());
                String::new()
            }
        };
        let end = self.updated_location();

        if !belongs_to.is_empty() {
            self.annotate_precise(start..end, || Annotation::ScopedVar(belongs_to.clone(), ident.clone()));
            belongs_to.push(ident.clone());
        }
        success(Field { kind, ident: ident.into() })
    }

    /// a parenthesized, comma-separated list of expressions
    fn arguments(&mut self, parents: &[Ident], proc: &str) -> Status<Box<[Expression]>> {
        leading!(self.exact(Token::Punct(Punctuation::LParen)));
        let start = self.location;

        let mut arguments = Vec::new();
        // TODO: account for implicit nulls again
        let result = self.separated(Punctuation::Comma, Punctuation::RParen, Some(()), |this| {
            let arg_start = this.location;
            let result = this.expression();
            this.annotate(arg_start, || Annotation::ProcArgument(arguments.len()));
            match result {
                Ok(Some(expr)) => {
                    arguments.push(expr);
                    SUCCESS
                }
                Ok(None) => Ok(None),
                Err(e) => Err(e),
            }
        });
        let end = self.location;  // location of the closing parenthesis
        self.annotate_precise(start..end, || {
            Annotation::ProcArguments(parents.to_owned(), proc.to_owned(), arguments.len())
        });
        match result {
            Ok(Some(_)) => success(arguments.into()),
            Ok(None) => Ok(None),
            Err(e) => Err(e),
        }
    }

    fn pick_arguments(&mut self) -> Status<Box<PickArgs>> {
        leading!(self.exact(Token::Punct(Punctuation::LParen)));
        success(require!(self.separated(
            Punctuation::Comma,
            Punctuation::RParen,
            None,
            |this| {
                let expr = leading!(this.expression());
                if let Some(()) = this.exact(Token::Punct(Punctuation::Semicolon))? {
                    success((Some(expr), require!(this.expression())))
                } else {
                    success((None, expr))
                }
            }
        )).into())
    }

    fn separated<R: Clone, F: FnMut(&mut Self) -> Status<R>>(
        &mut self,
        sep: Punctuation,
        terminator: Punctuation,
        allow_empty: Option<R>,
        mut f: F,
    ) -> Status<Vec<R>> {
        let mut comma_legal = false;
        let mut elems = Vec::new();
        loop {
            if let Some(()) = self.exact(Token::Punct(terminator))? {
                return success(elems);
            } else if let Some(()) = self.exact(Token::Punct(sep))? {
                if comma_legal {
                    comma_legal = false;
                } else if let Some(empty) = allow_empty.clone() {
                    elems.push(empty);
                } else {
                    return self.parse_error();
                }
            } else if !comma_legal {
                let v = f(self);
                elems.push(self.require(v)?);
                comma_legal = true;
            } else {
                return self.parse_error();
            }
        }
    }

    // ------------------------------------------------------------------------
    // Procs

    fn read_any_tt(&mut self, target: &mut Vec<LocatedToken>) -> Status<()> {
        // read a single arbitrary "token tree", either a group or a single token
        if self.peek() == &Token::Eof {
            return try_another();
        }
        let start = self.take();
        let kind = TTKind::from_token(&start);
        target.push(LocatedToken::new(self.location(), start));
        let kind = match kind {
            Some(k) => k,
            None => return SUCCESS,
        };
        let location = self.location;
        loop {
            self.expected(kind.end());
            if kind.is_end(self.peek()) {
                target.push(LocatedToken::new(self.location(), self.take()));
                return SUCCESS;
            } else {
                self.skipping_location = Some(location);
                require!(self.read_any_tt(target));
                self.skipping_location = None;
            }
        }
    }
}

fn reconstruct_path(node: &str, proc_deets: Option<ProcDeclBuilder>, var_type: Option<&VarTypeBuilder>, last: &str) -> Vec<Ident> {
    let mut result = Vec::new();
    for entry in node.split('/').skip(1) {
        result.push(entry.to_owned());
    }
    if let Some(deets) = proc_deets {
        result.push(deets.kind.to_string());
        deets.flags.to_vec().into_iter().for_each(|elem| result.push(elem.to_string()));
    }
    if let Some(var) = var_type {
        result.extend(var.flags.to_vec().into_iter().map(ToOwned::to_owned));
        result.extend(var.type_path.iter().cloned());
    }
    if !last.is_empty() {
        result.push(last.to_owned());
    }
    result
}<|MERGE_RESOLUTION|>--- conflicted
+++ resolved
@@ -52,11 +52,7 @@
     (
         $self:ident {
             $(
-<<<<<<< HEAD
-                $($p:pat_param)|* $( if $condition:expr )? => $branch:expr,
-=======
                 $p:pat $( if $condition:expr )? => $branch:expr,
->>>>>>> 7c359353
             )*
         }
         // else mandatory because you should never be matching on every option
