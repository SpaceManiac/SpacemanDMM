//! Minimalist parser which turns a token stream into an object tree.

use std::borrow::Cow;
use std::collections::BTreeMap;
use std::ops::Range;
use std::str::FromStr;

use crate::ast;

use super::{DMError, Location, HasLocation, Context, Severity, FileId};
use super::lexer::{LocatedToken, Token, Punctuation};
use super::objtree::{ObjectTreeBuilder, ObjectTree, NodeIndex};
use super::annotation::*;
use super::ast::*;
use super::docs::*;

// ----------------------------------------------------------------------------
// Error handling

type Status<T> = Result<Option<T>, DMError>;
// Ok(Some(x)) = the thing was parsed successfully
// Ok(None) = there isn't one of those here, nothing was read, try another
// Err(e) = an unrecoverable error

#[inline]
fn success<T>(t: T) -> Status<T> {
    Ok(Some(t))
}

const SUCCESS: Status<()> = Ok(Some(()));

macro_rules! require {
    ($self:ident.$($rest:tt)*) => {{
        let v = $self.$($rest)*;
        $self.require(v)?
    }}
}

macro_rules! leading {
    ($e:expr) => {
        match $e? {
            Some(x) => x,
            None => return Ok(None),
        }
    };
}

// ----------------------------------------------------------------------------
// Convenience functions

/// Parse a token stream, in the form emitted by the indent processor, into
/// an object tree.
///
/// Compilation failures will return a best-effort parse, and diagnostics will
/// be registered with the provided `Context`.
pub fn parse<I>(context: &Context, iter: I) -> ObjectTree
where
    I: IntoIterator<Item=LocatedToken>,
{
    Parser::new(context, iter.into_iter()).parse_object_tree()
}

/// Parse a token stream into an expression.
///
/// Fatal errors will be directly returned and miscellaneous diagnostics will
/// be registered with the provided `Context`.
pub fn parse_expression<I>(context: &Context, location: Location, iter: I) -> Result<Expression, DMError>
where
    I: IntoIterator<Item=LocatedToken>,
{
    let mut parser = Parser::new(context, iter.into_iter());
    parser.location = location;
    Ok(require!(parser.expression()))
}

// ----------------------------------------------------------------------------
// Operator precedence table

#[derive(Debug, Clone, Copy)]
struct OpInfo {
    strength: Strength,
    token: Punctuation,
    oper: Op,
}

impl OpInfo {
    fn matches(self, token: &Token) -> bool {
        match *token {
            Token::Punct(p) => self.token == p,
            _ => false,
        }
    }
}

#[derive(Debug, Clone, Copy)]
// Too much effort to change now, and it matches the ast naming, so whatever
#[allow(clippy::enum_variant_names)]
enum Op {
    BinaryOp(BinaryOp),
    AssignOp(AssignOp),
    TernaryOp(TernaryOp),
}

impl Op {
    fn build(self, lhs: Box<Expression>, rhs: Box<Expression>) -> Expression {
        match self {
            Op::BinaryOp(op) => Expression::BinaryOp { op, lhs, rhs },
            Op::AssignOp(op) => Expression::AssignOp { op, lhs, rhs },
            Op::TernaryOp(_) => unreachable!(),
        }
    }
}

macro_rules! oper_table {
    (@elem ($strength:ident) ($kind:ident, $op:ident)) => {
        OpInfo {
            strength: Strength::$strength,
            token: Punctuation::$op,
            oper: Op::$kind($kind::$op),
        }
    };
    (@elem ($strength:ident) ($kind:ident, $op:ident = $punct:ident)) => {
        OpInfo {
            strength: Strength::$strength,
            token: Punctuation::$punct,
            oper: Op::$kind($kind::$op),
        }
    };
    ($name:ident; $($strength:ident {$($child:tt,)*})*) => {
        #[derive(Debug, Clone, Copy, Eq, PartialEq, Ord, PartialOrd)]
        enum Strength {
            $($strength),*
        }

        const $name: &'static [OpInfo] = &[
            $($(
                oper_table!(@elem ($strength) $child),
            )*)*
        ];
    }
}

// Highest precedence is first in the list, to match the reference.
oper_table! { BINARY_OPS;
    // () . : /        // here . : / are path operators
    // [] ?[]
    // . : ?. :
    // ~ ! - ++ --     // unary operators
    // **
    Pow {
        (BinaryOp, Pow),
    }
    // * / % %%
    Mul {
        (BinaryOp, Mul), //
        (BinaryOp, Div = Slash), //
        (BinaryOp, Mod),
        (BinaryOp, FloatMod),
    }
    // + -
    Add {
        (BinaryOp, Add),
        (BinaryOp, Sub),
    }
    // < <= > >=
    Compare {
        (BinaryOp, Less),
        (BinaryOp, Greater),
        (BinaryOp, LessEq),
        (BinaryOp, GreaterEq),
    }
    // << >>
    Shift {
        (BinaryOp, LShift),
        (BinaryOp, RShift),
    }
    // == != <> ~= ~!
    Equality {
        (BinaryOp, Eq),
        (BinaryOp, NotEq), //
        (BinaryOp, NotEq = LessGreater),
        (BinaryOp, Equiv),
        (BinaryOp, NotEquiv),
    }
    // &
    BitAnd {
        (BinaryOp, BitAnd),
    }
    // ^
    BitXor {
        (BinaryOp, BitXor),
    }
    // |
    BitOr {
        (BinaryOp, BitOr),
    }
    // &&
    And {
        (BinaryOp, And),
    }
    // ||
    Or {
        (BinaryOp, Or),
    }
    // ?               // ternary a ? b : c
    Conditional {
        (TernaryOp, Conditional = QuestionMark),
    }
    // = += -= -= *= /= %= %%= &= |= ^= <<= >>=
    Assign {
        (AssignOp, Assign),
        (AssignOp, AddAssign),
        (AssignOp, SubAssign),
        (AssignOp, MulAssign),
        (AssignOp, DivAssign),
        (AssignOp, ModAssign),
        (AssignOp, FloatModAssign),
        (AssignOp, BitAndAssign),
        (AssignOp, BitOrAssign),
        (AssignOp, BitXorAssign),
        (AssignOp, LShiftAssign),
        (AssignOp, RShiftAssign),
        (AssignOp, AssignInto),
        (AssignOp, AndAssign),
        (AssignOp, OrAssign),
    }
    // "in" is special and has different precedence in different contexts
    In {
        // N.B. the RHS of "in" is evaluated before the LHS
        (BinaryOp, In),
    }
}

impl Strength {
    fn right_binding(self) -> bool {
        matches!(self, Strength::Assign)
    }
}

// ----------------------------------------------------------------------------
// Token-tree-based skip and recovery handling

#[derive(Debug, Copy, Clone)]
enum TTKind {
    Paren,   // ()
    Brace,   // {}
    Bracket, // []
}

impl TTKind {
    fn from_token(token: &Token) -> Option<TTKind> {
        match *token {
            Token::Punct(Punctuation::LParen) => Some(TTKind::Paren),
            Token::Punct(Punctuation::LBrace) => Some(TTKind::Brace),
            Token::Punct(Punctuation::LBracket) => Some(TTKind::Bracket),
            _ => None,
        }
    }

    fn is_end(self, token: &Token) -> bool {
        matches!((self, token),
            (TTKind::Paren, &Token::Punct(Punctuation::RParen))
            | (TTKind::Brace, &Token::Punct(Punctuation::RBrace))
            | (TTKind::Bracket, &Token::Punct(Punctuation::RBracket))
        )
    }
}

// ----------------------------------------------------------------------------
// The parser

#[derive(Debug)]
enum LoopContext {
    None,
    ForInfinite,
    ForLoop,
    ForList,
    ForRange,
    While,
    DoWhile,
}

/// A single-lookahead, recursive-descent DM parser.
///
/// Results are accumulated into an inner `ObjectTree`. To parse an entire
/// environment, use the `parse` or `parse_environment` functions.
pub struct Parser<'ctx, 'an, 'inp> {
    context: &'ctx Context,
    annotations: Option<&'an mut AnnotationTree>,
    tree: ObjectTreeBuilder,
    fatal_errored: bool,

    input: Box<dyn Iterator<Item=LocatedToken> + 'inp>,
    eof: bool,
    possible_indentation_error: bool,
    next: Option<Token>,
    location: Location,
    expected: Vec<Cow<'static, str>>,

    docs_following: DocCollection,
    docs_enclosing: DocCollection,
    module_docs: BTreeMap<FileId, Vec<(u32, DocComment)>>,
    in_docs: usize,

    procs: bool,
    procs_bad: u64,
    procs_good: u64,
}

impl<'ctx, 'an, 'inp> HasLocation for Parser<'ctx, 'an, 'inp> {
    fn location(&self) -> Location {
        self.location
    }
}

impl<'ctx, 'an, 'inp> Parser<'ctx, 'an, 'inp> {
    /// Construct a new parser using the given input stream.
    pub fn new<I: IntoIterator<Item=LocatedToken> + 'inp>(context: &'ctx Context, input: I) -> Self {
        Parser {
            context,
            annotations: None,
            tree: Default::default(),
            fatal_errored: false,

            input: Box::new(input.into_iter()),
            eof: false,
            possible_indentation_error: false,
            next: None,
            location: Default::default(),
            expected: Vec::new(),

            docs_following: Default::default(),
            docs_enclosing: Default::default(),
            module_docs: Default::default(),
            in_docs: 0,

            procs: false,
            procs_bad: 0,
            procs_good: 0,
        }
    }

    pub fn enable_procs(&mut self) {
        self.procs = true;
    }

    pub fn annotate_to(&mut self, annotations: &'an mut AnnotationTree) {
        self.annotations = Some(annotations);
        self.procs = true;
    }

    pub fn parse_object_tree(mut self) -> ObjectTree {
        self.tree.register_builtins();
        self.run();
        self.finalize_object_tree()
    }

    pub fn parse_object_tree_2(mut self) -> (bool, ObjectTree) {
        self.tree.register_builtins();
        self.run();
        (self.fatal_errored, self.finalize_object_tree())
    }

    #[doc(hidden)]
    pub fn parse_object_tree_without_builtins(mut self) -> ObjectTree {
        self.run();
        self.tree.skip_finish()
    }

    pub fn parse_with_module_docs(mut self) -> (ObjectTree, BTreeMap<FileId, Vec<(u32, DocComment)>>) {
        self.tree.register_builtins();
        self.run();
        let docs = std::mem::take(&mut self.module_docs);
        (self.finalize_object_tree(), docs)
    }

    pub fn parse_annotations_only(mut self, annotations: &'an mut AnnotationTree) {
        self.annotate_to(annotations);
        self.run();
    }

    fn run(&mut self) {
        let root = self.root();
        if let Err(mut e) = self.require(root) {
            let loc = e.location();
            e = e.set_severity(Severity::Error);
            e.add_note(loc, "fatal error: the parser cannot continue");
            e.add_note(loc, "constant evaluation will be skipped");
            self.fatal_errored = true;
            self.context.register_error(e);
        }
    }

    fn finalize_object_tree(self) -> ObjectTree {
        let procs_total = self.procs_good + self.procs_bad;
        if self.procs_bad > 0 {
            eprintln!(
                "parsed {}/{} proc bodies ({}%)",
                self.procs_good,
                procs_total,
                (self.procs_good * 100 / procs_total)
            );
        }

        self.tree.finish(self.context, self.fatal_errored)
    }

    // ------------------------------------------------------------------------
    // Basic setup

    // Call this to get a DMError in the event of an entry point returning None
    fn describe_parse_error(&mut self) -> DMError {
        let expected = self.expected.join(", ");
        if self.eof {
            return self.error(format!("got EOF, expected one of: {}", expected));
        }
        match self.next("") {
            Ok(got) => {
                let message = format!("got '{}', expected one of: {}", got, expected);
                self.put_back(got);
                let mut e = self.error(message);
                if self.possible_indentation_error {
                    let mut loc = e.location();
                    loc.line += 1;
                    loc.column = 1;
                    e.add_note(loc, "check for extra indentation at the start of the next line");
                    self.possible_indentation_error = false;
                }
                e
            }
            Err(err) => self
                .error(format!("i/o error, expected one of: {}", expected))
                .with_cause(err),
        }
    }

    fn parse_error<T>(&mut self) -> Result<T, DMError> {
        Err(self.describe_parse_error())
    }

    fn require<T>(&mut self, t: Result<Option<T>, DMError>) -> Result<T, DMError> {
        match t {
            Ok(Some(v)) => Ok(v),
            Ok(None) => self.parse_error(),
            Err(e) => Err(e),
        }
    }

    fn next<S: Into<Cow<'static, str>>>(&mut self, expected: S) -> Result<Token, DMError> {
        let tok = loop {
            if let Some(next) = self.next.take() {
                    break Ok(next);
            }
            match self.input.next() {
                Some(LocatedToken {
                    location,
                    token: Token::DocComment(dc),
                }) => match dc.target {
                    DocTarget::EnclosingItem if self.in_docs == 0 => {
                        self.module_docs
                            .entry(location.file)
                            .or_default()
                            .push((location.line, dc));
                    }
                    DocTarget::EnclosingItem => self.docs_enclosing.push(dc),
                    DocTarget::FollowingItem => self.docs_following.push(dc),
                },
                Some(token) => {
                    self.expected.clear();
                    self.location = token.location;
                    break Ok(token.token);
                }
                None => {
                    if !self.eof {
                        self.eof = true;
                        break Ok(Token::Eof);
                    } else {
                        break self.parse_error();
                    }
                }
            }
        };
        let what = expected.into();
        if !what.is_empty() && !self.expected.contains(&what) {
            self.expected.push(what);
        }
        tok
    }

    fn put_back(&mut self, tok: Token) {
        if self.next.is_some() {
            panic!("cannot put_back twice")
        }
        self.next = Some(tok);
    }

    fn updated_location(&mut self) -> Location {
        if let Ok(token) = self.next("") {
            self.put_back(token);
        }
        self.location
    }

    #[inline]
    fn annotate<F: FnOnce() -> Annotation>(&mut self, start: Location, f: F) {
        let end = self.updated_location();
        self.annotate_precise(start..end, f);
    }

    fn annotate_precise<F: FnOnce() -> Annotation>(&mut self, range: Range<Location>, f: F) {
        if let Some(dest) = self.annotations.as_mut() {
            dest.insert(range, f());
        }
    }

    fn try_another<T>(&mut self, tok: Token) -> Status<T> {
        self.put_back(tok);
        Ok(None)
    }

    fn exact(&mut self, tok: Token) -> Status<()> {
        let message: Cow<'static, str> = match tok {
            Token::Eof => "EOF".into(),
            Token::Punct(p) => p.single_quoted().into(),
            ref other => format!("'{}'", other).into(),
        };
        let next = self.next(message)?;
        if next == tok {
            SUCCESS
        } else {
            self.try_another(next)
        }
    }

    fn ident(&mut self) -> Status<Ident> {
        match self.next("identifier")? {
            Token::Ident(i, _) => Ok(Some(i)),
            other => self.try_another(other),
        }
    }

    fn dot(&mut self) -> Status<()> {
        match self.next("'.'")? {
            Token::Punct(Punctuation::Dot) => Ok(Some(())),
            other => self.try_another(other),
        }
    }

    fn ident_in_seq(&mut self, idx: usize) -> Status<Ident> {
        let start = self.updated_location();
        match self.next("identifier")? {
            Token::Ident(i, _) => {
                self.annotate(start, || Annotation::InSequence(idx));
                Ok(Some(i))
            },
            other => self.try_another(other),
        }
    }

    fn exact_ident(&mut self, ident: &'static str) -> Status<()> {
        match self.next(ident)? {
            Token::Ident(ref i, _) if i == ident => SUCCESS,
            other => self.try_another(other),
        }
    }

    // ------------------------------------------------------------------------
    // Doc comment tracking

    fn doc_comment<R, F: FnOnce(&mut Self) -> Status<R>>(&mut self, f: F) -> Status<(DocCollection, R)> {
        use std::mem::replace;

        let enclosing = std::mem::take(&mut self.docs_enclosing);
        let mut docs = std::mem::take(&mut self.docs_following);
        self.in_docs += 1;
        let result = f(self);
        self.in_docs -= 1;
        docs.extend(replace(&mut self.docs_enclosing, enclosing));
        match result {
            Ok(Some(found)) => Ok(Some((docs, found))),
            Ok(None) => Ok(None),
            Err(err) => Err(err),
        }
    }

    // ------------------------------------------------------------------------
    // Object tree - root

    fn root(&mut self) -> Status<()> {
        self.tree_entries(self.tree.root_index(), None, None, Token::Eof)
    }

    fn tree_block(&mut self, current: NodeIndex, proc_builder: Option<ProcDeclBuilder>, var_type: Option<VarTypeBuilder>) -> Status<()> {
        leading!(self.exact(Token::Punct(Punctuation::LBrace)));
        require!(self.tree_entries(current, proc_builder, var_type, Token::Punct(Punctuation::RBrace)));
        SUCCESS
    }

    fn tree_entries(&mut self, current: NodeIndex, proc_builder: Option<ProcDeclBuilder>, var_type: Option<VarTypeBuilder>, terminator: Token) -> Status<()> {
        loop {
            let message: Cow<'static, str> = match terminator {
                Token::Eof => "newline".into(),
                ref other => format!("newline, '{}'", other).into(),
            };
            let next = self.next(message)?;
            if next == terminator || next == Token::Eof {
                break;
            } else if next == Token::Punct(Punctuation::Semicolon) {
                continue;
            }
            self.put_back(next);
            require!(self.tree_entry(current, proc_builder, var_type.clone()));
        }
        SUCCESS
    }

    // ------------------------------------------------------------------------
    // Object tree - types

    fn tree_path(&mut self, always_absolute: bool) -> Status<(bool, Vec<Ident>)> {
        // path :: '/'? ident ('/' ident?)*

        // handle leading slash
        let start = self.updated_location();
        let (absolute, spurious_lead) = self.possible_leading_slash()?;
        let mut slash_loc = self.location;

        // 2 is ~66.0%, 4 is ~83.4%, 8 is ~99.9%
        let mut parts = Vec::with_capacity(2);
        // expect at least one ident
        match self.ident_in_seq(parts.len())? {
            Some(i) => parts.push(i),
            None if !(absolute || spurious_lead) => return Ok(None),
            None => {
                slash_loc.column += 1;
                self.annotate_precise(slash_loc..slash_loc, || {
                    Annotation::IncompleteTreePath(absolute, parts.clone())
                });
                self.context.register_error(self.error("path has no effect"));
                return success((absolute, Vec::new()));
            }
        }
        // followed by ('/' ident)*
        loop {
            if self.slash()?.is_none() {
                break;
            }
            let mut slash_loc = self.location;
            if let Some(i) = self.ident_in_seq(parts.len())? {
                parts.push(i);
            } else {
                slash_loc.column += 1;
                self.annotate_precise(slash_loc..slash_loc, || {
                    Annotation::IncompleteTreePath(absolute || always_absolute, parts.clone())
                });
            }
        }

        self.annotate(start, || Annotation::TreePath(absolute || always_absolute, parts.clone()));
        success((absolute, parts))
    }

    fn possible_leading_slash(&mut self) -> Result<(bool, bool), DMError> {
        match self.next("'/'")? {
            Token::Punct(Punctuation::Slash) => Ok((true, false)),
            Token::Punct(p @ Punctuation::Dot) |
            Token::Punct(p @ Punctuation::CloseColon) |
            Token::Punct(p @ Punctuation::Colon) => {
                self.error(format!("path started by '{}', should be unprefixed", p))
                    .set_severity(Severity::Warning)
                    .register(self.context);
                Ok((false, true))
            }
            t => {
                self.put_back(t);
                Ok((false, false))
            }
        }
    }

    // Look for a `/`, and complain but continue if we see a `.` or `:`.
    fn slash(&mut self) -> Status<()> {
        match self.next("'/'")? {
            Token::Punct(Punctuation::Slash) => SUCCESS,
            Token::Punct(p @ Punctuation::Dot) |
            Token::Punct(p @ Punctuation::CloseColon) |
            Token::Punct(p @ Punctuation::Colon) => {
                self.error(format!("path separated by '{}', should be '/'", p))
                    .set_severity(Severity::Warning)
                    .register(self.context);
                SUCCESS
            }
            t => { self.put_back(t); Ok(None) }
        }
    }

    fn tree_entry(&mut self, mut current: NodeIndex, mut proc_builder: Option<ProcDeclBuilder>, mut var_type: Option<VarTypeBuilder>) -> Status<()> {
        // tree_entry :: path ';'
        // tree_entry :: path tree_block
        // tree_entry :: path '=' expression ';'
        // tree_entry :: path '(' argument_list ')' ';'
        // tree_entry :: path '(' argument_list ')' code_block

        use super::lexer::Token::*;
        use super::lexer::Punctuation::*;

        let entry_start = self.updated_location();

        // read and calculate the current path
        let (absolute, mut path) = leading!(self.tree_path(false));

        if absolute && current != self.tree.root_index() {
            DMError::new(entry_start, format!("nested absolute path inside {}", self.tree.get_path(current)))
                .set_severity(Severity::Warning)
                .register(self.context);
            current = self.tree.root_index();
        }

        let path_len = path.len();
        let (last_part, traverse) = match path.split_last_mut() {
            Some(x) => x,
            None => {
                self.error("what?")
                    .register(self.context);
                return SUCCESS;
            }
        };

        let mut relative_type_location = None;
        macro_rules! traverse_tree {
            ($what:expr) => {
                let each = $what;
                if each == "var" {
                    var_type = Some(VarTypeBuilder::default());
                } else if let Some(var_type) = var_type.as_mut() {
                    if let Some(flag) = VarTypeFlags::from_name(each) {
                        var_type.flags |= flag;
                    } else {
                        var_type.type_path.push(each.to_owned());
                    }
                } else if let Some(kind) = ProcDeclKind::from_name(each) {
                    proc_builder = Some(ProcDeclBuilder::new(kind, None));
                } else if let Some(builder) = proc_builder.as_mut() {
                    let flags = ProcFlags::from_name(each);
                    if let Some(found) = flags {
                        builder.flags |= found
                    }
                    else {
                        self.error("cannot have sub-blocks of `proc/` block")
                            .register(self.context);
                    }
                } else {
                    let len = self.tree.get_path(current).chars().filter(|&c| c == '/').count() + path_len;
                    current = self.tree.subtype_or_add(self.location, current, each, len);

                    if !absolute && self.context.config().code_standards.disallow_relative_type_definitions {
                        relative_type_location = Some(self.location);
                    }
                }
            }
        }
        macro_rules! handle_relative_type_error {
            () => {
                if let Some(loc) = relative_type_location {
                    DMError::new(loc, "relatively pathed type defined here")
                        .set_severity(Severity::Warning)
                        .register(self.context);
                }
            }
        }

        for each in traverse {
            traverse_tree!(each);
        }

        // parse operator overloading definitions
        if last_part == "operator" {
            self.try_read_operator_name(last_part)?;
        }

        let var_suffix = if var_type.is_some() {
            require!(self.var_suffix())
        } else {
            Default::default()
        };

        // read the contents for real
        match self.next("contents")? {
            t @ Punct(LBrace) => {
                // `thing{` - block
                self.put_back(t);
                traverse_tree!(last_part);
                handle_relative_type_error!();
                let start = self.updated_location();

                if proc_builder.is_some() || var_type.is_some() {
                    // Can't apply docs to `var/` or `proc/` blocks.
                    require!(self.tree_block(current, proc_builder, var_type.clone()));
                } else {
                    let (comment, ()) = require!(self.doc_comment(|this| this.tree_block(current, proc_builder, var_type.clone())));
                    self.tree.extend_docs(current, comment);
                }

                let node = self.tree.get_path(current).to_owned();
                self.annotate(start, || Annotation::TreeBlock(reconstruct_path(&node, proc_builder, var_type.as_ref(), "")));
                SUCCESS
            }
            Punct(Assign) => {
                // `something=` - var
                handle_relative_type_error!();
                let location = self.location;

                // kind of goofy, but allows "enclosing" doc comments at the end of the line
                // translators note: this allows comments of the form ``//! blah`` at the end of the line
                let (docs, expression) = require!(self.doc_comment(|this| {
                    let expr = require!(this.expression());
                    let _ = require!(this.input_specifier());

                    // We have to annotate prior to consuming the statement terminator, as we
                    // will otherwise consume following whitespace resulting in a bad annotation range
                    let node = this.tree.get_path(current).to_owned();
                    this.annotate(entry_start, || Annotation::Variable(reconstruct_path(&node, proc_builder, var_type.as_ref(), last_part)));

                    require!(this.statement_terminator());
                    success(expr)
                }));

                if let Some(mut var_type) = var_type {
                    var_type.suffix(&var_suffix);
                    self.tree.declare_var(current, last_part, location, docs, var_type.build(), Some(expression));
                } else {
                    self.tree.override_var(current, last_part, location, docs, expression);
                }

                SUCCESS
            }
            t @ Punct(LParen) => {
                // `something(` - proc
                self.put_back(t);
                require!(self.proc_params_and_body(current, proc_builder, last_part, entry_start, absolute));
                SUCCESS
            }
            other => {
                // usually `thing;` - a contentless declaration
                // TODO: allow enclosing-targeting docs here somehow?
                self.put_back(other);

                if last_part == "var" {
                    self.error("`var;` item has no effect")
                        .set_severity(Severity::Warning)
                        .register(self.context);
                } else if let Some(mut var_type) = var_type.take() {
                    if VarTypeFlags::from_name(last_part).is_some() {
                        self.error(format!("`var/{};` item has no effect", last_part))
                            .set_severity(Severity::Warning)
                            .register(self.context);
                    } else {
                        let docs = std::mem::take(&mut self.docs_following);
                        var_type.suffix(&var_suffix);
                        let node = self.tree.get_path(current).to_owned();
                        self.annotate(entry_start, || Annotation::Variable(reconstruct_path(&node, proc_builder, Some(&var_type), last_part)));
                        self.tree.declare_var(current, last_part, self.location, docs, var_type.build(), var_suffix.into_initializer());
                    }
                } else if ProcDeclKind::from_name(last_part).is_some() {
                    self.error("`proc;` item has no effect")
                        .set_severity(Severity::Warning)
                        .register(self.context);
                } else if proc_builder.is_some() {
                    self.error("child of `proc/` without body")
                        .register(self.context);
                } else {
                    handle_relative_type_error!();
                    let docs = std::mem::take(&mut self.docs_following);
                    let len = self.tree.get_path(current).chars().filter(|&c| c == '/').count() + path_len;
                    current = self.tree.subtype_or_add(self.location, current, last_part, len);
                    self.tree.extend_docs(current, docs);
                }

                SUCCESS
            }
        }
    }

    // ------------------------------------------------------------------------
    // Object tree - Vars

    // ------------------------------------------------------------------------
    // Object tree - Procs

    fn try_read_operator_name(&mut self, last_part: &mut String) -> Status<()> {
        use super::lexer::Token::Punct;
        use super::lexer::Punctuation::*;

        if self.exact(Punct(Mod))?.is_some() {
            last_part.push('%');
        } else if self.exact(Punct(ModAssign))?.is_some() {
            last_part.push_str("%=");
        } else if self.exact(Punct(FloatMod))?.is_some() {
            last_part.push_str("%%");
        } else if self.exact(Punct(FloatModAssign))?.is_some() {
            last_part.push_str("%%=");
        } else if self.exact(Punct(BitAnd))?.is_some() {
            last_part.push('&');
        } else if self.exact(Punct(BitAndAssign))?.is_some() {
            last_part.push_str("&=");
        } else if self.exact(Punct(Mul))?.is_some() {
            last_part.push('*');
        } else if self.exact(Punct(Pow))?.is_some() {
            last_part.push_str("**");
        } else if self.exact(Punct(MulAssign))?.is_some() {
            last_part.push_str("*=");
        } else if self.exact(Punct(Add))?.is_some() {
            last_part.push('+');
        } else if self.exact(Punct(PlusPlus))?.is_some() {
            last_part.push_str("++");
        } else if self.exact(Punct(AddAssign))?.is_some() {
            last_part.push_str("+=");
        } else if self.exact(Punct(Sub))?.is_some() {
            last_part.push('-');
        } else if self.exact(Punct(MinusMinus))?.is_some() {
            last_part.push_str("--");
        } else if self.exact(Punct(SubAssign))?.is_some() {
            last_part.push_str("-=");
        } else if self.exact(Punct(Less))?.is_some() {
            last_part.push('<');
        } else if self.exact(Punct(LShift))?.is_some() {
            last_part.push_str("<<");
        } else if self.exact(Punct(LShiftAssign))?.is_some() {
            last_part.push_str("<<=");
        } else if self.exact(Punct(LessEq))?.is_some() {
            last_part.push_str("<=")
        } else if self.exact(Punct(Greater))?.is_some() {
            last_part.push('>');
        } else if self.exact(Punct(GreaterEq))?.is_some() {
            last_part.push_str(">=");
        } else if self.exact(Punct(RShift))?.is_some() {
            last_part.push_str(">>");
        } else if self.exact(Punct(RShiftAssign))?.is_some() {
            last_part.push_str(">>=");
        } else if self.exact(Punct(BitXor))?.is_some() {
            last_part.push('^');
        } else if self.exact(Punct(BitXorAssign))?.is_some() {
            last_part.push_str("^=");
        } else if self.exact(Punct(BitOr))?.is_some() {
            last_part.push('|');
        } else if self.exact(Punct(BitOrAssign))?.is_some() {
            last_part.push_str("|=");
        } else if self.exact(Punct(BitNot))?.is_some() {
            last_part.push('~');
        } else if self.exact(Punct(Equiv))?.is_some() {
            last_part.push_str("~=");
        } else if self.exact(Punct(LBracket))?.is_some() {
            require!(self.exact(Punct(RBracket)));
            if self.exact(Punct(Assign))?.is_some() {
                last_part.push_str("[]=");
            } else {
                last_part.push_str("[]");
            }
        } else if self.exact(Token::String("".to_string()))?.is_some() {
            last_part.push_str("\"\"")
        }
        SUCCESS
    }

    fn proc_params_and_body(&mut self, current: NodeIndex, proc_builder: Option<ProcDeclBuilder>, name: &str, entry_start: Location, absolute: bool) -> Status<()> {
        use super::lexer::Token::*;
        use super::lexer::Punctuation::*;

        leading!(self.exact(Punct(LParen)));

        let location = self.location;
        let parameters = require!(self.separated(Comma, RParen, None, Parser::proc_parameter));
        let return_type = match self.return_type(proc_kind)? {
            Some(type_to_use) => type_to_use,
            None => AsType::Anything,
        };

        // split off a subparser so we can keep parsing the objtree
        // even when the proc body doesn't parse
        let mut body_start = self.location;
        let mut body_tt = Vec::new();
        // check that it doesn't end immediately (empty body)
        let (comment, ()) = require!(self.doc_comment(|this| {
            body_start = this.updated_location();
            if let Some(()) = this.statement_terminator()? {
                body_tt.push(LocatedToken::new(this.location, Punct(Semicolon)));
            } else {
                // read an initial token tree
                require!(this.read_any_tt(&mut body_tt));
                // if the first token is not an LBrace, it's on one line
                if body_tt[0].token != Punct(LBrace) {
                    while this.statement_terminator()?.is_none() {
                        require!(this.read_any_tt(&mut body_tt));
                    }
                    body_tt.push(LocatedToken::new(this.location, Punct(Semicolon)));
                }
            }
            SUCCESS
        }));

        let code = if self.procs {
            let result = {
                let mut subparser: Parser<'ctx, '_, '_> = Parser::new(self.context, body_tt);
                if let Some(a) = self.annotations.as_mut() {
                    subparser.annotations = Some(*a);
                }
                let block = subparser.block(&LoopContext::None);
                subparser.require(block)
            };
            if result.is_ok() {
                self.procs_good += 1;
            } else {
                self.procs_bad += 1;
            }
            match result {
                Err(err) => {
                    self.context.register_error(err);
                    None
                },
                Ok(code) => {
                    Some(code)
                }
            }
        } else {
            None
        };

<<<<<<< HEAD
        match self.tree.register_proc(self.context, location, current, name, proc_kind, parameters, return_type, code) {
=======
        match self.tree.register_proc(self.context, location, current, name, proc_builder, parameters, code) {
>>>>>>> 61165ec2
            Ok((idx, proc)) => {
                proc.docs.extend(comment);
                // manually performed for borrowck reasons
                if let Some(dest) = self.annotations.as_mut() {
                    let new_stack = reconstruct_path(self.tree.get_path(current), proc_builder, None, name);
                    dest.insert(entry_start..body_start, Annotation::ProcHeader(new_stack.to_vec(), idx));
                    dest.insert(body_start..self.location, Annotation::ProcBody(new_stack.to_vec(), idx));
                }
                if !absolute && self.context.config().code_standards.disallow_relative_proc_definitions {
                    DMError::new(location, "relatively pathed proc defined here")
                        .set_severity(Severity::Warning)
                        .register(self.context);
                }
            }
            Err(e) => self.context.register_error(e),
        };

        SUCCESS
    }

    fn proc_parameter(&mut self) -> Status<Parameter> {
        use super::lexer::Token::*;
        use super::lexer::Punctuation::*;

        if let Some(()) = self.exact(Punct(Ellipsis))? {
            return success(Parameter {
                name: "...".to_owned(),
                location: self.location,
                .. Default::default()
            });
        }

        // `name` or `obj/name` or `var/obj/name` or ...
        let leading_loc = self.updated_location();
        let (_absolute, mut path) = leading!(self.tree_path(true));
        let name = match path.pop() {
            Some(name) => name,
            None => {
                self.describe_parse_error().register(self.context);
                "".to_owned()
            }
        };
        if path.first().map_or(false, |i| i == "var") {
            path.remove(0);
            DMError::new(leading_loc, "'var/' is unnecessary here")
                .set_severity(Severity::Hint)
                .with_errortype("var_in_proc_parameter")
                .register(self.context);
        }
        let mut var_type: VarTypeBuilder = path.into_iter().collect();
        if var_type.flags.is_static() {
            DMError::new(leading_loc, "'static/' has no effect here")
                .set_severity(Severity::Warning)
                .with_errortype("static_in_proc_parameter")
                .register(self.context);
        }
        let location = self.location;
        // In parameters, the expression within the annotation is ignored.
        var_type.suffix(&require!(self.var_suffix()));
        // = <expr>
        let default = if let Some(()) = self.exact(Punct(Assign))? {
            Some(require!(self.expression()))
        } else {
            None
        };
        let (input_type, in_list) = require!(self.input_specifier());

        // Allow a trailing `;` since BYOND accepts it, but this is dumb
        if let Some(()) = self.exact(Punct(Semicolon))? {
            DMError::new(self.updated_location(), "Extraneous ';' in proc parameter")
                .set_severity(Severity::Warning)
                .with_errortype("semicolon_in_proc_parameter")
                .register(self.context);
        }

        success(Parameter {
            var_type: var_type.build(),
            name,
            default,
            input_type,
            in_list,
            location,
        })
    }

    // ------------------------------------------------------------------------
    // Statements

    /// Parse list size declarations.
    fn var_suffix(&mut self) -> Status<VarSuffix> {
        use super::lexer::Token::Punct;
        use super::lexer::Punctuation::*;

        let mut list = Vec::new();
        while let Some(()) = self.exact(Punct(LBracket))? {
            list.push(self.expression()?);
            require!(self.exact(Punct(RBracket)));
        }
        success(VarSuffix { list })
    }

    /// Parse an optional 'as' input_type and 'in' expression pair.
    fn input_specifier(&mut self) -> Status<(Option<InputType>, Option<Expression>)> {
        // as obj|turf
        let input_type = if let Some(()) = self.exact_ident("as")? {
            Some(require!(self.input_type()))
        } else {
            None
        };
        // `in view(7)` or `in list("a", "b")` or ...
        let in_list;
        if let Some(()) = self.exact(Token::Punct(Punctuation::In))? {
            in_list = Some(require!(self.expression()));
            // in case it is out of order
            if let Some(()) = self.exact_ident("as")? {
                self.error("'as' clause should precede 'in' clause, and is being ignored")
                    .with_errortype("in_precedes_as")
                    .set_severity(Severity::Warning)
                    .register(self.context);
                let _ = require!(self.input_type());
            }
        } else {
            in_list = None;
        }
        success((input_type, in_list))
    }

    /// Parse an optional as return type signifier (for procs)
    fn return_type(&mut self, proc_kind: Option<ProcDeclKind>) -> Status<AsType> {
        if self.exact_ident("as")?.is_none() {
            return Ok(None);
        };
        if None == proc_kind {
            self.error("Cannot specify a return type for a proc override")
                    .register(self.context);
        }
        // While loop over self.next, extracting either the first string with from_name OR
        // if the first string is a slash, continue to extract, and check for a slash again, and finish with from_vec
        let return_result: Result<Token, DMError> = self.next("return type");
        let next_token = return_result?;
        if let Token::Ident(text, _) = next_token {
            let Some(return_type) = AsType::from_name(text.as_str()) else {
                return Err(self.error("Invalid return type"));
            };
            return Ok(Some(return_type));
        };
        if Token::Punct(Punctuation::Slash) != next_token {
                self.put_back(next_token);
                return Err(self.error("Invalid return type"));
        };
        // We're pulling out just the text, and we go until the end of the text or until we hit something unexpected
        let mut path_vec = vec![];
        let mut slash_last = true;
        while let path_component = self.next("return type")? {
            match path_component {
                Token::Ident(text, whitespace) if slash_last => {
                    path_vec.push(text);
                    slash_last = false;
                    if whitespace {
                        break;
                    }
                },
                Token::Punct(Punctuation::Slash) if !slash_last => slash_last = true,
                _ => {
                    // If we're done, put back what we just fond so someone else can process it, in case they care
                    self.put_back(path_component);
                    break;
                },
            }
        }
        if path_vec.len() > 0 {
            Ok(Some(AsType::from_vec(path_vec)))
        } else {
            Err(self.error("Invalid return type"))
        }
    }

    /// Parse a verb input type. Used by proc params and the input() form.
    fn input_type(&mut self) -> Status<InputType> {
        // Not supporting `as((mob|obj)|turf)` constructs right now.
        if self.exact(Token::Punct(Punctuation::LParen))?.is_some() {
            require!(self.exact(Token::Punct(Punctuation::RParen)));
            return success(InputType::empty());
        }

        let ident = leading!(self.ident());
        let mut as_what = match InputType::from_str(&ident) {
            Ok(what) => what,
            Err(()) => {
                self.context.register_error(self.error(format!("bad input type: '{}'", ident)));
                InputType::empty()
            }
        };
        while let Some(()) = self.exact(Token::Punct(Punctuation::BitOr))? {
            let ident = require!(self.ident());
            match InputType::from_str(&ident) {
                Ok(what) => as_what |= what,
                Err(()) => {
                    self.context.register_error(self.error(format!("bad input type: '{}'", ident)));
                }
            }
        }
        success(as_what)
    }

    /// Parse a block
    fn block(&mut self, loop_ctx: &LoopContext) -> Status<Block> {
        let mut vars = Vec::new();
        let result = if let Some(()) = self.exact(Token::Punct(Punctuation::LBrace))? {
            let mut statements = Vec::new();
            loop {
                if let Some(()) = self.exact(Token::Punct(Punctuation::RBrace))? {
                    break;
                } else if let Some(()) = self.exact(Token::Punct(Punctuation::Semicolon))? {
                    continue;
                } else {
                    statements.push(require!(self.statement(loop_ctx, &mut vars)));
                }
            }
            statements
        } else if let Some(()) = self.statement_terminator()? {
            // empty blocks: proc/foo();
            Vec::new()
        } else {
            // and one-line blocks: if(1) neat();
            let statement = require!(self.statement(loop_ctx, &mut vars));
            vec![statement]
        };
        for (loc, var_type, name) in vars {
            self.annotate(loc, || Annotation::LocalVarScope(var_type, name));
        }
        success(result.into_boxed_slice())
    }

    fn statement(&mut self, loop_ctx: &LoopContext, vars: &mut Vec<(Location, VarType, Ident)>) -> Status<Spanned<Statement>> {
        let start = self.location();
        let spanned = |v| success(Spanned::new(start, v));

        // BLOCK STATEMENTS
        if let Some(()) = self.exact_ident("if")? {
            // statement :: 'if' '(' expression ')' block ('else' 'if' '(' expression ')' block)* ('else' block)?
            require!(self.exact(Token::Punct(Punctuation::LParen)));
            let expr = Spanned::new(self.location(), require!(self.expression()));
            require!(self.exact(Token::Punct(Punctuation::RParen)));
            let block = require!(self.block(loop_ctx));
            let mut arms = vec![(expr, block)];

            let mut else_arm = None;
            self.skip_phantom_semicolons()?;
            while let Some(()) = self.exact_ident("else")? {
                if let Some(()) = self.exact_ident("if")? {
                    require!(self.exact(Token::Punct(Punctuation::LParen)));
                    let expr = Spanned::new(self.location(), require!(self.expression()));
                    require!(self.exact(Token::Punct(Punctuation::RParen)));
                    let block = require!(self.block(loop_ctx));
                    arms.push((expr, block));
                } else {
                    else_arm = Some(require!(self.block(loop_ctx)));
                    break;
                }
                self.skip_phantom_semicolons()?;
            }

            spanned(Statement::If { arms, else_arm })
        } else if let Some(()) = self.exact_ident("while")? {
            // statement :: 'while' '(' expression ')' block
            require!(self.exact(Token::Punct(Punctuation::LParen)));
            let condition = require!(self.expression());
            require!(self.exact(Token::Punct(Punctuation::RParen)));
            let block = require!(self.block(&LoopContext::While));
            spanned(Statement::While { condition, block })
        } else if let Some(()) = self.exact_ident("do")? {
            // statement :: 'do' block 'while' '(' expression ')' ';'
            let block = require!(self.block(&LoopContext::DoWhile));
            self.skip_phantom_semicolons()?;
            require!(self.exact_ident("while"));
            require!(self.exact(Token::Punct(Punctuation::LParen)));
            let condition = Spanned::new(self.location(), require!(self.expression()));
            require!(self.exact(Token::Punct(Punctuation::RParen)));
            require!(self.statement_terminator());
            spanned(Statement::DoWhile { block, condition: Box::new(condition) })
        } else if let Some(()) = self.exact_ident("for")? {
            // for ()
            // for (Var [as Type] [in List]) Statement
            // for (Init, Test, Inc) Statement
            // for (Var in Low to High)
            // for (Var = Low to High)
            require!(self.exact(Token::Punct(Punctuation::LParen)));
            let init = self.simple_statement(true, vars)?;
            if let Some(()) = self.comma_or_semicolon()? {
                // three-pronged loop form ("for loop")
                let test = self.expression()?;
                let inc = match self.comma_or_semicolon()? {
                    Some(()) => self.simple_statement(false, vars)?,
                    None => None,
                };
                require!(self.exact(Token::Punct(Punctuation::RParen)));
                spanned(Statement::ForLoop {
                    init: init.map(Box::new),
                    test: test.map(Box::new),
                    inc: inc.map(Box::new),
                    block: require!(self.block(&LoopContext::ForLoop)),
                })
            } else if let Some(init) = init {
                // in-list form ("for list")
                let (var_type, name) = match init {
                    // this is a really terrible way to do this
                    Statement::Var(vs) => match vs.value {
                        None => (Some(vs.var_type), vs.name),
                        Some(value) => {
                            // for(var/a = 1 to
                            require!(self.exact_ident("to"));
                            let rhs = require!(self.expression());
                            return spanned(require!(self.for_range(Some(vs.var_type), vs.name, Box::new(value), Box::new(rhs))));
                        }
                    },
                    Statement::Expr(Expression::AssignOp {
                        op: AssignOp::Assign,
                        lhs,
                        rhs,
                    }) => {
                        // for(a = 1 to
                        let name = match lhs.into_term() {
                            Some(Term::Ident(name)) => name,
                            _ => return Err(self.error("for-list must start with variable")),
                        };
                        require!(self.exact_ident("to"));
                        let to_rhs = require!(self.expression());
                        return spanned(require!(self.for_range(None, name, rhs, Box::new(to_rhs))));
                    }
                    Statement::Expr(Expression::BinaryOp {
                        op: BinaryOp::In,
                        lhs,
                        rhs,
                    }) => {
                        let name = match lhs.into_term() {
                            Some(Term::Ident(name)) => name,
                            _ => return Err(self.error("for-list must start with variable")),
                        };
                        // Explicit move is necessary because rustc becomes
                        // confused when matching on the *rhs lvalue, thinking
                        // moving the LHS also moves the RHS. This fails:
                        //   let a: Box<(NonCopy, NonCopy)>;
                        //   let (b, c) = *a;
                        match {*rhs} {
                            Expression::BinaryOp { op: BinaryOp::To, lhs, rhs } => {
                                return spanned(require!(self.for_range(None, name, lhs, rhs)));
                            },
                            rhs => {
                                // I love code duplication, don't you?
                                require!(self.exact(Token::Punct(Punctuation::RParen)));
                                return spanned(Statement::ForList(Box::new(ForListStatement {
                                    var_type: None,
                                    name: name.into(),
                                    input_type: None,
                                    in_list: Some(rhs),
                                    block: require!(self.block(&LoopContext::ForList)),
                                })));
                            }
                        }
                    },
                    Statement::Expr(expr) => match expr.into_term() {
                        Some(Term::Ident(name)) => (None, name),
                        _ => return Err(self.error("for-list must start with variable")),
                    },
                    _ => return Err(self.error("for-list must start with variable")),
                };

                let input_type = if let Some(()) = self.exact_ident("as")? {
                    // for(var/a as obj
                    Some(require!(self.input_type()))
                } else {
                    None
                };

                let in_list = if let Some(()) = self.exact(Token::Punct(Punctuation::In))? {
                    let value = require!(self.expression());
                    if let Some(()) = self.exact_ident("to")? {
                        let rhs = require!(self.expression());
                        return spanned(require!(self.for_range(var_type, name, Box::new(value), Box::new(rhs))));
                    }
                    Some(value)
                } else {
                    None
                };

                require!(self.exact(Token::Punct(Punctuation::RParen)));
                spanned(Statement::ForList(Box::new(ForListStatement {
                    var_type,
                    name: name.into(),
                    input_type,
                    in_list,
                    block: require!(self.block(&LoopContext::ForList)),
                })))
            } else {
                require!(self.exact(Token::Punct(Punctuation::RParen)));
                spanned(Statement::ForInfinite {
                    block: require!(self.block(&LoopContext::ForInfinite)),
                })
            }
        } else if let Some(()) = self.exact_ident("spawn")? {
            let expr;
            if let Some(()) = self.exact(Token::Punct(Punctuation::LParen))? {
                expr = self.expression()?;
                require!(self.exact(Token::Punct(Punctuation::RParen)));
            } else {
                expr = None;
            }
            spanned(Statement::Spawn {
                delay: expr,
                block: require!(self.block(&LoopContext::None))
            })
        } else if let Some(()) = self.exact_ident("switch")? {
            require!(self.exact(Token::Punct(Punctuation::LParen)));
            let expr = require!(self.expression());
            require!(self.exact(Token::Punct(Punctuation::RParen)));
            require!(self.exact(Token::Punct(Punctuation::LBrace)));
            let mut cases = Vec::new();
            while let Some(()) = self.exact_ident("if")? {
                require!(self.exact(Token::Punct(Punctuation::LParen)));
                let what = require!(self.separated(Punctuation::Comma, Punctuation::RParen, None, Parser::case));
                if what.is_empty() {
                    self.context.register_error(self.error("switch case cannot be empty"));
                }
                let block = require!(self.block(loop_ctx));
                cases.push((Spanned::new(self.location(), what), block));
            }
            let default = if let Some(()) = self.exact_ident("else")? {
                Some(require!(self.block(loop_ctx)))
            } else {
                None
            };
            require!(self.exact(Token::Punct(Punctuation::RBrace)));
            spanned(Statement::Switch {
                input: Box::new(expr),
                cases: cases.into_boxed_slice(),
                default,
            })
        } else if let Some(()) = self.exact_ident("try")? {
            let try_block = require!(self.block(loop_ctx));
            self.skip_phantom_semicolons()?;
            require!(self.exact_ident("catch"));
            let catch_params = if let Some(()) = self.exact(Token::Punct(Punctuation::LParen))? {
                require!(self.separated(Punctuation::Comma, Punctuation::RParen, None, |this| {
                    // TODO: improve upon this cheap approximation
                    success(leading!(this.tree_path(true)).1.into_boxed_slice())
                }))
            } else {
                Vec::new()
            };
            let catch_block = require!(self.block(loop_ctx));
            spanned(Statement::TryCatch {
                try_block,
                catch_params: catch_params.into_boxed_slice(),
                catch_block,
            })
        // SINGLE-LINE STATEMENTS
        } else if let Some(()) = self.exact_ident("set")? {
            let name = require!(self.ident());
            let mode = if let Some(()) = self.exact(Token::Punct(Punctuation::Assign))? {
                SettingMode::Assign
            } else if let Some(()) = self.exact(Token::Punct(Punctuation::In))? {
                SettingMode::In
            } else {
                return self.parse_error();
            };
            let value = require!(self.expression());
            require!(self.statement_terminator());
            spanned(Statement::Setting { name: name.into(), mode, value })
        } else if let Some(()) = self.exact_ident("break")? {
            let label = self.ident()?;
            require!(self.statement_terminator());
            spanned(Statement::Break(label))
        } else if let Some(()) = self.exact_ident("continue")? {
            let label = self.ident()?;
            require!(self.statement_terminator());
            spanned(Statement::Continue(label))
        } else if let Some(()) = self.exact_ident("del")? {
            let expr = require!(self.expression());
            require!(self.statement_terminator());
            spanned(Statement::Del(expr))
        } else {
            let result = leading!(self.simple_statement(false, vars));

            // check for a label `ident:`
            if let Statement::Expr(ref expr) = result {
                if let Some(Term::Ident(ref name)) = expr.as_term() {
                    if let Some(()) = self.exact(Token::Punct(Punctuation::Colon))? {
                        // it's a label! check for a block
                        return spanned(Statement::Label {
                            name: name.to_owned(),
                            block: require!(self.block(loop_ctx)),
                        });
                    }
                }
            }

            require!(self.statement_terminator());
            spanned(result)
        }
    }

    // Handle if(1){a=1;b=2} without a trailing semicolon
    fn statement_terminator(&mut self) -> Status<()> {
        match self.next("';'")? {
            Token::Punct(Punctuation::Semicolon) => SUCCESS,
            p @ Token::Punct(Punctuation::RBrace) => {
                self.put_back(p);
                SUCCESS
            }
            p @ Token::Punct(Punctuation::LBrace) => {
                self.possible_indentation_error = true;
                self.try_another(p)
            }
            other => {
                self.try_another(other)
            }
        }
    }

    fn skip_phantom_semicolons(&mut self) -> Result<(), DMError> {
        // Indent processor inserts these semicolons which should be ignored:
        //   if(cond){block}  ;
        //   else if(cond){block}  ;
        //   else {block}  ;
        // In other situations, we really want those semicolons:
        //   thing1 = /obj{name="prefab"}  ;
        //   thing2 = "foo"  ;
        // So it's easiest to just ignore them when it makes sense.
        while let Some(()) = self.exact(Token::Punct(Punctuation::Semicolon))? {}
        Ok(())
    }

    // Single-line statements. Can appear in for loops. Followed by a semicolon.
    fn simple_statement(&mut self, in_for: bool, vars: &mut Vec<(Location, VarType, Ident)>) -> Status<Statement> {
        if let Some(()) = self.exact_ident("var")? {
            // statement :: 'var' type_path name ('=' value)
            let mut var_stmts = Vec::new();
            loop {
                let type_path_start = self.location();
                let (_, mut tree_path) = require!(self.tree_path(true));
                let name = match tree_path.pop() {
                    Some(name) => name,
                    None => return Err(self.error("'var' must be followed by a name")),
                };

                let mut var_type = tree_path.into_iter().collect::<VarTypeBuilder>();
                if var_type.flags.is_tmp() {
                    DMError::new(type_path_start, "var/tmp has no effect here")
                        .set_severity(Severity::Warning)
                        .with_errortype("tmp_no_effect")
                        .register(self.context);
                }
                if var_type.flags.is_final() {
                    DMError::new(type_path_start, "var/final has no effect here")
                        .set_severity(Severity::Warning)
                        .with_errortype("final_no_effect")
                        .register(self.context);
                }
                if var_type.flags.is_private() {
                    DMError::new(type_path_start, "var/SpacemanDMM_private has no effect here")
                        .with_errortype("private_var")
                        .set_severity(Severity::Warning)
                        .register(self.context);
                }
                if var_type.flags.is_protected() {
                    DMError::new(type_path_start, "var/SpacemanDMM_protected has no effect here")
                        .with_errortype("protected_var")
                        .set_severity(Severity::Warning)
                        .register(self.context);
                }
                let var_suffix = require!(self.var_suffix());
                var_type.suffix(&var_suffix);

                if self.annotations.is_some() {
                    vars.push((self.location, var_type.clone().build(), name.clone()));
                }

                let value = if let Some(()) = self.exact(Token::Punct(Punctuation::Assign))? {
                    Some(require!(self.expression()))
                } else {
                    var_suffix.into_initializer()
                };
                let (input_types, in_list) = if !in_for {
                    require!(self.input_specifier())
                } else {
                    (None, None)
                };
                if input_types.is_some() || in_list.is_some() {
                    self.error("'as' clause has no effect on local variables")
                        .set_severity(Severity::Warning)
                        .with_errortype("as_local_var")
                        .register(self.context);
                }

                var_stmts.push(VarStatement { var_type: var_type.build(), name, value });
                if in_for || self.exact(Token::Punct(Punctuation::Comma))?.is_none() {
                    break;
                }
            }
            if var_stmts.len() == 1 {
                success(Statement::Var(Box::new(var_stmts.remove(0))))
            } else {
                success(Statement::Vars(var_stmts))
            }
        } else if let Some(()) = self.exact_ident("return")? {
            // statement :: 'return' ';'
            // statement :: 'return' expression ';'
            let expression = self.expression()?;
            success(Statement::Return(expression))
        } else if let Some(()) = self.exact_ident("CRASH")? {
            // statement :: 'CRASH' '(' ')'
            // statement :: 'CRASH' '(' expression ')'
            require!(self.exact(Token::Punct(Punctuation::LParen)));
            let expression = self.expression()?;
            require!(self.exact(Token::Punct(Punctuation::RParen)));
            success(Statement::Crash(expression))
        } else if let Some(()) = self.exact_ident("throw")? {
            // statement :: 'throw' expression ';'
            let expression = require!(self.expression());
            success(Statement::Throw(expression))
        } else if let Some(()) = self.exact_ident("goto")? {
            // statement :: 'goto' ident ';'
            let label_name = require!(self.ident());
            success(Statement::Goto(label_name))
        // EXPRESSION STATEMENTS
        } else {
            // statement :: expression ';'
            let expr = leading!(self.expression());
            success(Statement::Expr(expr))
        }
    }

    // for(var/a = 1 to 20
    // for(var/a in 1 to 20
    // This... isn't a boxed local, it's method arguments. Clippy??
    #[allow(clippy::boxed_local)]
    fn for_range(
        &mut self,
        var_type: Option<VarType>,
        name: Ident,
        start: Box<Expression>,
        end: Box<Expression>,
    ) -> Status<Statement> {
        // step 2
        let step = if let Some(()) = self.exact_ident("step")? {
            Some(require!(self.expression()))
        } else {
            None
        };
        // )
        require!(self.exact(Token::Punct(Punctuation::RParen)));
        // {...}
        success(Statement::ForRange(Box::new(ForRangeStatement {
            var_type,
            name: name.into(),
            start: *start,
            end: *end,
            step,
            block: require!(self.block(&LoopContext::ForRange)),
        })))
    }

    fn comma_or_semicolon(&mut self) -> Status<()> {
        if let Some(()) = self.exact(Token::Punct(Punctuation::Comma))? {
            SUCCESS
        } else if let Some(()) = self.exact(Token::Punct(Punctuation::Semicolon))? {
            SUCCESS
        } else {
            Ok(None)
        }
    }

    fn case(&mut self) -> Status<Case> {
        let first = require!(self.expression());
        if let Some(()) = self.exact_ident("to")? {
            success(Case::Range(first, require!(self.expression())))
        } else {
            success(Case::Exact(first))
        }
    }

    // ------------------------------------------------------------------------
    // Expressions

    fn path_separator(&mut self) -> Status<PathOp> {
        success(match self.next("path separator")? {
            Token::Punct(Punctuation::Slash) => PathOp::Slash,
            Token::Punct(Punctuation::Dot) => PathOp::Dot,
            Token::Punct(Punctuation::CloseColon) => PathOp::Colon,
            other => return self.try_another(other),
        })
    }

    // distinct from a tree_path, path must begin with a path separator and can
    // use any path separator rather than just slash, AND can be followed by vars
    fn prefab(&mut self) -> Status<Box<Prefab>> {
        self.prefab_ex(Vec::new())
    }

    fn prefab_ex(&mut self, mut parts: TypePath) -> Status<Box<Prefab>> {
        // path :: path_sep ident (path_sep ident?)*
        // path_sep :: '/' | '.' | ':'
        let start = self.updated_location();

        // expect at least one path element
        let sep = match self.path_separator()? {
            Some(sep) => sep,
            None if !parts.is_empty() => return Ok(Some(Box::new(Prefab::from(parts)))),
            None => return Ok(None),
        };
        let mut separator_loc = self.location;
        if let Some(ident) = self.ident_in_seq(parts.len())? {
            parts.push((sep, ident));
        } else {
            separator_loc.column += 1;
            self.annotate_precise(separator_loc..separator_loc, || {
                Annotation::IncompleteTypePath(parts.clone(), sep)
            });
        }

        // followed by more path elements, empty ones ignored
        while let Some(sep) = self.path_separator()? {
            let mut separator_loc = self.location;
            if let Some(ident) = self.ident_in_seq(parts.len())? {
                parts.push((sep, ident));
            } else {
                separator_loc.column += 1;
                self.annotate_precise(separator_loc..separator_loc, || {
                    Annotation::IncompleteTypePath(parts.clone(), sep)
                });
            }
        }

        // avoid problems with returning an empty Vec
        if parts.is_empty() {
            parts.push((PathOp::Slash, "PARSE_ERROR".to_owned()));
        }

        self.annotate(start, || Annotation::TypePath(parts.clone()));

        // parse vars if we find them
        let mut vars = Vec::new();
        if let Some(()) = self.exact(Token::Punct(Punctuation::LBrace))? {
            self.separated(Punctuation::Semicolon, Punctuation::RBrace, Some(()), |this| {
                let key = require!(this.ident());
                require!(this.exact(Token::Punct(Punctuation::Assign)));
                let value = require!(this.expression());
                vars.push((key.into(), value));
                SUCCESS
            })?;
        }

        success(Box::new(Prefab { path: parts, vars: vars.into_boxed_slice() }))
    }

    fn expression(&mut self) -> Status<Expression> {
        self.expression_ex(None, false)
    }

    fn expression_ex(&mut self, strength: Option<Strength>, in_ternary: bool) -> Status<Expression> {
        let mut expr = leading!(self.group(in_ternary));
        loop {
            // try to read the next operator
            let next = self.next("operator")?;
            let &info = match BINARY_OPS.iter().find(|op| op.matches(&next)) {
                Some(info) => info,
                None => {
                    self.put_back(next);
                    break;
                }
            };

            // If we're a sub-expression within a ternary expression, don't try to read further than our parent's precedence would allow
            if let Some(strength) = strength {
                if info.strength > strength {
                    self.put_back(Token::Punct(info.token));
                    break;
                }
            }

            // trampoline high-strength expression parts as the lhs of the newly found op
            expr = require!(self.expression_part(expr, info, strength,
                in_ternary || info.strength == Strength::Conditional));
        }
        success(expr)
    }

    #[allow(clippy::only_used_in_recursion)]
    fn expression_part(&mut self, lhs: Expression, prev_op: OpInfo, strength: Option<Strength>, in_ternary: bool) -> Status<Expression> {
        use std::cmp::Ordering;

        let mut bits = vec![lhs];
        let mut ops = vec![prev_op.oper];
        let mut rhs = require!(self.group(in_ternary));
        loop {
            // try to read the next operator...
            let next = self.next("operator")?;
            let &info = match BINARY_OPS.iter().find(|op| op.matches(&next)) {
                Some(info) => info,
                None => {
                    self.put_back(next);
                    break;
                }
            };

            // Strength is in reverse order: A < B means A binds tighter
            match info.strength.cmp(&prev_op.strength) {
                Ordering::Less => {
                    // the operator is stronger than us... recurse down
                    rhs = require!(self.expression_part(rhs, info, strength,
                        in_ternary || info.strength == Strength::Conditional));
                }
                Ordering::Greater => {
                    // the operator is weaker than us... return up
                    self.put_back(Token::Punct(info.token));
                    break;
                }
                Ordering::Equal => {
                    // the same strength... push it to the list
                    ops.push(info.oper);
                    bits.push(rhs);
                    rhs = require!(self.group(in_ternary));
                }
            }
        }

        // Handle ternary ops... they should have their own precedence or else.
        if prev_op.strength == Strength::In {
            // "in" is optionally ternary: (x in 1 to 5)
            if let Some(()) = self.exact_ident("to")? {
                rhs = Expression::BinaryOp {
                    op: BinaryOp::To,
                    lhs: Box::new(rhs),
                    rhs: Box::new(require!(self.expression_ex(Some(Strength::In), in_ternary))),
                };
                // "step" could appear here but doesn't actually do anything.
                // In for statements it is parsed by `for_range`.
            }
        } else if prev_op.strength == Strength::Conditional {
            // This is essentially a special associativity category.
            let mut result = rhs;
            while let Some(lhs) = bits.pop() {
                // Ensure that the next thing we see is a ':' by now.
                match self.next("':'")? {
                    Token::Punct(Punctuation::Colon) |
                    Token::Punct(Punctuation::CloseColon) => {}
                    other => {
                        self.put_back(other);
                        return self.parse_error()
                    }
                }
                // Read the else branch.
                let else_ = match self.expression_ex(Some(Strength::Conditional), true)? {
                    Some(else_) => else_,
                    None => {
                        self.error("missing else arm of conditional operator should be replaced with 'null'")
                            .set_severity(Severity::Warning)
                            .register(self.context);
                        Expression::from(Term::Null)
                    }
                };
                // Compose the result.
                result = Expression::TernaryOp {
                    cond: Box::new(lhs),
                    if_: Box::new(result),
                    else_: Box::new(else_),
                }
            }
            return success(result);
        }

        // everything in 'ops' should be the same strength
        success(if prev_op.strength.right_binding() {
            let mut result = rhs;
            for (op, bit) in ops.into_iter().zip(bits.into_iter()).rev() {
                result = op.build(Box::new(bit), Box::new(result));
            }
            result
        } else {
            let mut iter = bits.into_iter();
            let mut ops_iter = ops.into_iter();
            let mut result = iter.next().unwrap();
            for (item, op) in iter.zip(&mut ops_iter) {
                result = op.build(Box::new(result), Box::new(item));
            }
            ops_iter.next().unwrap().build(Box::new(result), Box::new(rhs))
        })
    }

    // parse an Expression::Base (unary ops, term, follows)
    fn group(&mut self, in_ternary: bool) -> Status<Expression> {
        // Read prefix unary ops
        let mut unary_ops = Vec::new();
        loop {
            match self.next("operator")? {
                Token::Punct(Punctuation::Sub) => unary_ops.push(Spanned::new(self.location, Follow::Unary(UnaryOp::Neg))),
                Token::Punct(Punctuation::Not) => unary_ops.push(Spanned::new(self.location, Follow::Unary(UnaryOp::Not))),
                Token::Punct(Punctuation::BitNot) => unary_ops.push(Spanned::new(self.location, Follow::Unary(UnaryOp::BitNot))),
                Token::Punct(Punctuation::PlusPlus) => unary_ops.push(Spanned::new(self.location, Follow::Unary(UnaryOp::PreIncr))),
                Token::Punct(Punctuation::MinusMinus) => unary_ops.push(Spanned::new(self.location, Follow::Unary(UnaryOp::PreDecr))),
                Token::Punct(Punctuation::BitAnd) => unary_ops.push(Spanned::new(self.location, Follow::Unary(UnaryOp::Reference))),
                Token::Punct(Punctuation::Mul) => unary_ops.push(Spanned::new(self.location, Follow::Unary(UnaryOp::Dereference))),
                other => {
                    self.put_back(other);
                    break;
                }
            }
        }

        let mut belongs_to = Vec::new();
        let term = if unary_ops.is_empty() {
            leading!(self.term(&mut belongs_to))
        } else {
            require!(self.term(&mut belongs_to))
        };

        // Read postfix unary ops and field-access follows
        let mut follow = Vec::new();
        loop {
            match self.next("operator")? {
                Token::Punct(Punctuation::PlusPlus) => follow.push(Spanned::new(self.location, Follow::Unary(UnaryOp::PostIncr))),
                Token::Punct(Punctuation::MinusMinus) => follow.push(Spanned::new(self.location, Follow::Unary(UnaryOp::PostDecr))),
                other => {
                    self.put_back(other);
                    match self.follow(&mut belongs_to, in_ternary)? {
                        Some(f) => follow.push(f),
                        None => break,
                    }
                }
            }
        }

        // Add prefix unary operators to the follows in reverse order
        follow.extend(unary_ops.into_iter().rev());

        // This has the effect of stripping unnecessary parentheses, which
        // simplifies later logic.
        /*if unary_ops.is_empty() && follow.is_empty() {
            if let Term::Expr(expr) = term.elem {
                return success(*expr);
            }
        }*/

        success(Expression::Base {
            term: Box::new(term),
            follow: follow.into_boxed_slice(),
        })
    }

    fn term(&mut self, belongs_to: &mut Vec<Ident>) -> Status<Spanned<Term>> {
        use super::lexer::Punctuation::*;

        let start = self.updated_location();
        let term = match self.next("term")? {
            // term :: 'new' (prefab | (ident field*))? arglist?
            Token::Ident(ref i, _) if i == "new" => {
                // It's not entirely clear what is supposed to be valid here.
                // Some things definitely are:
                //   * new()
                //   * new /obj()
                //   * new /obj{name = "foo"}()
                //   * new .relative/path()
                //   * new various.field.accesses()
                // But some things definitely aren't:
                //   * new some_proc()() - first parens belong to the 'new'
                //   * new /path[0]() - DM gives "expected expression"
                //   * new 2 + 2() - DM gives "expected end of statement"
                // The following is what seems a reasonable approximation.

                // Try to read an ident or path, then read the arguments.
                if self.dot()?.is_some() {
                    if let Some(ident) = self.ident()? {
                        // prefab
                        // TODO: arrange for this ident to end up in the prefab's annotation
                        Term::NewPrefab {
                            prefab: require!(self.prefab_ex(vec![(PathOp::Dot, ident)])),
                            args: self.arguments(&[], "New")?,
                        }
                    } else {
                        // bare dot
                        Term::NewMiniExpr {
                            expr: Box::new(MiniExpr {
                                ident: ".".into(),
                                fields: Default::default(),
                            }),
                            args: self.arguments(&[], "New")?,
                        }
                    }
                } else if let Some(ident) = self.ident()? {
                    let mut fields = Vec::new();
                    let mut belongs_to = vec![ident.clone()];
                    while let Some(item) = self.field(&mut belongs_to, false)? {
                        fields.push(item);
                    }
                    Term::NewMiniExpr {
                        expr: Box::new(MiniExpr {
                            ident: ident.into(),
                            fields: fields.into_boxed_slice(),
                        }),
                        args: self.arguments(&[], "New")?,
                    }
                } else if let Some(prefab) = self.prefab()? {
                    Term::NewPrefab {
                        prefab,
                        args: self.arguments(&[], "New")?,
                    }
                } else {
                    Term::NewImplicit {
                        args: self.arguments(&[], "New")?,
                    }
                }
            },

            // term :: 'list' list_lit
            // TODO: list arguments are actually subtly different, but
            // we're going to pretend they're not to make code simpler, and
            // anyone relying on the difference needs to fix their garbage
            Token::Ident(ref i, _) if i == "list" => match self.arguments(&[], "list")? {
                Some(args) => Term::List(args),
                None => Term::Ident(i.to_owned()),
            },

            // term :: 'call' arglist arglist
            Token::Ident(ref i, _) if i == "call" => Term::DynamicCall(
                require!(self.arguments(&[], "call")),
                require!(self.arguments(&[], "call*")),
            ),

            // term :: 'call_ext' (library_name, function_name) arglist
            Token::Ident(ref i, _) if i == "call_ext" => {
                require!(self.exact(Token::Punct(Punctuation::LParen)));
                let library_name = require!(self.expression());
                require!(self.exact(Token::Punct(Punctuation::Comma)));
                let function_name = require!(self.expression());
                require!(self.exact(Token::Punct(Punctuation::RParen)));

                Term::ExternalCall {
                    library_name: Box::new(library_name),
                    function_name: Box::new(function_name),
                    args: require!(self.arguments(&[], "call_ext*")),
                }
            },

            // term :: 'input' arglist input_specifier
            Token::Ident(ref i, _) if i == "input" => match self.arguments(&[], "input")? {
                Some(args) => {
                    let (input_type, in_list) = require!(self.input_specifier());
                    Term::Input {
                        args,
                        input_type,
                        in_list: in_list.map(Box::new),
                    }
                }
                None => Term::Ident(i.to_owned()),
            },

            // term :: 'locate' arglist ('in' expression)?
            Token::Ident(ref i, _) if i == "locate" => match self.arguments(&[], "locate")? {
                Some(args) => {
                    // warn against this mistake
                    if let Some(&Expression::BinaryOp { op: BinaryOp::In, .. } ) = args.get(0) {
                        self.error("bad `locate(X in Y)`, should be `locate(X) in Y`")
                            .set_severity(Severity::Warning)
                            .register(self.context);
                    }

                    // read "in" clause
                    let in_list = if let Some(()) = self.exact(Token::Punct(Punctuation::In))? {
                        if args.len() > 1 {
                            DMError::new(start, "bad 'locate(x, y, z) in'")
                                .set_severity(Severity::Warning)
                                .register(self.context);
                        }
                        Some(Box::new(require!(self.expression())))
                    } else {
                        None
                    };
                    Term::Locate { args, in_list }
                }
                None => Term::Ident(i.to_owned()),
            },

            // term :: 'pick' pick_arglist
            Token::Ident(ref i, _) if i == "pick" => match self.pick_arguments()? {
                Some(args) => Term::Pick(args),
                None => Term::Ident(i.to_owned()),
            },

            Token::Ident(ref i, _) if i == "null" => Term::Null,

            // term :: 'as' '(' input_type ')'
            Token::Ident(ref i, _) if i == "as" => {
                require!(self.exact(Token::Punct(Punctuation::LParen)));
                let input_type = self.input_type()?.unwrap_or_else(InputType::empty);
                require!(self.exact(Token::Punct(Punctuation::RParen)));
                Term::As(input_type)
            },
            // term :: __PROC__
            Token::Ident(ref i, _) if i == "__PROC__" => {
                // We cannot replace with the proc path yet, you don't need one it's fine
                Term::__PROC__
            },

            // term :: __TYPE__
            Token::Ident(ref i, _) if i == "__TYPE__" => {
                // We cannot replace with the typepath yet, so we'll hand back a term we can parse later
                Term::__TYPE__
            },

            // term :: __IMPLIED_TYPE__
            Token::Ident(ref i, _) if i == "__IMPLIED_TYPE__" => {
                // We cannot replace with the typepath yet, so we'll hand back a term we can parse later
                Term::__IMPLIED_TYPE__
            },

            // term :: ident arglist | ident
            Token::Ident(i, _) => {
                let first_token = self.updated_location();
                match self.arguments(&[], &i)? {
                    Some(args) => {
                        self.annotate_precise(start..first_token, || Annotation::UnscopedCall(i.clone()));
                        Term::Call(i.into(), args)
                    },
                    None => {
                        belongs_to.push(i.clone());
                        self.annotate(start, || Annotation::UnscopedVar(i.clone()));
                        Term::Ident(i)
                    },
                }
            },

            // term :: '..' arglist
            Token::Punct(Punctuation::Super) => {
                self.annotate(start, || Annotation::ParentCall);
                Term::ParentCall(require!(self.arguments(&[], "..")))
            },

            // term :: '.'
            Token::Punct(Punctuation::Dot) => {
                let mut dot_loc = self.location;
                if let Some(ident) = self.ident()? {
                    // prefab
                    // TODO: arrange for this ident to end up in the prefab's annotation
                    Term::Prefab(require!(self.prefab_ex(vec![(PathOp::Dot, ident)])))
                } else if let Some(args) = self.arguments(&[], ".")? {
                    // .() call
                    Term::SelfCall(args)
                } else {
                    // bare dot
                    dot_loc.column += 1;
                    self.annotate_precise(dot_loc..dot_loc, || {
                        Annotation::IncompleteTypePath(Vec::new(), PathOp::Dot)
                    });
                    self.annotate(start, || Annotation::ReturnVal);
                    Term::Ident(".".to_owned())
                }
            },
            // term :: path_lit
            t @ Token::Punct(Punctuation::Slash) |
            t @ Token::Punct(Punctuation::CloseColon) => {
                self.put_back(t);
                Term::Prefab(require!(self.prefab()))
            },

            // term :: str_lit | num_lit
            Token::String(val) => Term::String(val),
            Token::Resource(val) => {
                self.annotate_precise(start..start.add_columns(2 + val.len() as u16), || Annotation::Resource(val.as_str().into()));
                Term::Resource(val)
            },
            Token::Int(val) => Term::Int(val),
            Token::Float(val) => Term::Float(val),

            // term :: '(' expression ')'
            Token::Punct(LParen) => {
                if let Some(()) = self.exact(Token::Punct(Punctuation::RParen))? {
                    self.error("'()' should be replaced with 'null'")
                        .set_severity(Severity::Warning)
                        .register(self.context);
                    Term::Null
                } else {
                    let expr = require!(self.expression());
                    require!(self.exact(Token::Punct(Punctuation::RParen)));
                    Term::Expr(Box::new(expr))
                }
            },

            Token::InterpStringBegin(begin) => {
                let mut parts = Vec::new();
                loop {
                    let expr = self.expression()?;
                    match self.next("']'")? {
                        Token::InterpStringPart(part) => {
                            parts.push((expr, part.into()));
                        },
                        Token::InterpStringEnd(end) => {
                            parts.push((expr, end.into()));
                            break;
                        },
                        _ => return self.parse_error(),
                    }
                }
                Term::InterpString(begin.into(), parts.into())
            },

            other => return self.try_another(other),
        };
        success(Spanned::new(start, term))
    }

    fn list_access(&mut self, belongs_to: &mut Vec<Ident>) -> Status<Spanned<Follow>> {
        let first_location = self.updated_location();

        // follow :: ('[' | '?[') expression ']'
        let kind = match self.next("field access")? {
            Token::Punct(Punctuation::LBracket) => ListAccessKind::Normal,
            Token::Punct(Punctuation::SafeLBracket) => ListAccessKind::Safe,
            other => return self.try_another(other),
        };

        belongs_to.clear();
        let expr = require!(self.expression());
        require!(self.exact(Token::Punct(Punctuation::RBracket)));
        success(Spanned::new(first_location, Follow::Index(kind, Box::new(expr))))
    }

    fn follow(&mut self, belongs_to: &mut Vec<Ident>, in_ternary: bool) -> Status<Spanned<Follow>> {
        let first_location = self.updated_location();

        if let Some(follow) = self.list_access(belongs_to)? {
            return success(follow);
        }

        // follow :: '.' ident arglist?
        let kind = match self.next("field access")? {
            // TODO: only apply these rules if there is no whitespace around the punctuation
            Token::Punct(Punctuation::Dot) => PropertyAccessKind::Dot,
            Token::Punct(Punctuation::CloseColon) if !belongs_to.is_empty() || !in_ternary => PropertyAccessKind::Colon,
            Token::Punct(Punctuation::SafeDot) => PropertyAccessKind::SafeDot,
            Token::Punct(Punctuation::SafeColon) => PropertyAccessKind::SafeColon,

            other => return self.try_another(other),
        };

        let mut index_op_loc = self.location;
        let start = self.updated_location();
        let ident = match self.ident()? {
            Some(ident) => ident,
            None => {
                index_op_loc.column += kind.name().len() as u16;
                self.annotate_precise(index_op_loc..index_op_loc, || {
                    Annotation::ScopedMissingIdent(belongs_to.clone())
                });
                // register the parse error, but keep going
                self.context.register_error(self.describe_parse_error());
                String::new()
            }
        };
        let end = self.updated_location();

        let follow = match self.arguments(belongs_to, &ident)? {
            Some(args) => {
                if !belongs_to.is_empty() {
                    let past = std::mem::take(belongs_to);
                    self.annotate_precise(start..end, || Annotation::ScopedCall(past, ident.clone()));
                }
                Follow::Call(kind, ident.into(), args)
            },
            None => {
                if !belongs_to.is_empty() {
                    self.annotate_precise(start..end, || Annotation::ScopedVar(belongs_to.clone(), ident.clone()));
                    belongs_to.push(ident.clone());
                }
                Follow::Field(kind, ident.into())
            },
        };
        success(Spanned::new(first_location, follow))
    }

    // TODO: somehow fix the fact that this is basically copy-pasted from
    // follow() above.
    fn field(&mut self, belongs_to: &mut Vec<Ident>, in_ternary: bool) -> Status<Field> {
        let kind = match self.next("field access")? {
            // follow :: '.' ident
            // TODO: only apply these rules if there is no whitespace around the punctuation
            Token::Punct(Punctuation::Dot) => PropertyAccessKind::Dot,
            Token::Punct(Punctuation::CloseColon) if !belongs_to.is_empty() || !in_ternary => PropertyAccessKind::Colon,
            Token::Punct(Punctuation::SafeDot) => PropertyAccessKind::SafeDot,
            Token::Punct(Punctuation::SafeColon) => PropertyAccessKind::SafeColon,

            other => return self.try_another(other),
        };

        let mut index_op_loc = self.location;
        let start = self.updated_location();
        let ident = match self.ident()? {
            Some(ident) => ident,
            None => {
                index_op_loc.column += kind.name().len() as u16;
                self.annotate_precise(index_op_loc..index_op_loc, || {
                    Annotation::ScopedMissingIdent(belongs_to.clone())
                });
                // register the parse error, but keep going
                self.context.register_error(self.describe_parse_error());
                String::new()
            }
        };
        let end = self.updated_location();

        if !belongs_to.is_empty() {
            self.annotate_precise(start..end, || Annotation::ScopedVar(belongs_to.clone(), ident.clone()));
            belongs_to.push(ident.clone());
        }
        success(Field { kind, ident: ident.into() })
    }

    /// a parenthesized, comma-separated list of expressions
    fn arguments(&mut self, parents: &[Ident], proc: &str) -> Status<Box<[Expression]>> {
        leading!(self.exact(Token::Punct(Punctuation::LParen)));
        let start = self.location;

        let mut arguments = Vec::new();
        // TODO: account for implicit nulls again
        let result = self.separated(Punctuation::Comma, Punctuation::RParen, Some(()), |this| {
            let arg_start = this.location;
            let result = this.expression();
            this.annotate(arg_start, || Annotation::ProcArgument(arguments.len()));
            match result {
                Ok(Some(expr)) => {
                    arguments.push(expr);
                    SUCCESS
                }
                Ok(None) => Ok(None),
                Err(e) => Err(e),
            }
        });
        let end = self.location;  // location of the closing parenthesis
        self.annotate_precise(start..end, || {
            Annotation::ProcArguments(parents.to_owned(), proc.to_owned(), arguments.len())
        });
        match result {
            Ok(Some(_)) => success(arguments.into()),
            Ok(None) => Ok(None),
            Err(e) => Err(e),
        }
    }

    fn pick_arguments(&mut self) -> Status<Box<ast::PickArgs>> {
        leading!(self.exact(Token::Punct(Punctuation::LParen)));
        success(require!(self.separated(
            Punctuation::Comma,
            Punctuation::RParen,
            None,
            |this| {
                let expr = leading!(this.expression());
                if let Some(()) = this.exact(Token::Punct(Punctuation::Semicolon))? {
                    success((Some(expr), require!(this.expression())))
                } else {
                    success((None, expr))
                }
            }
        )).into())
    }

    fn separated<R: Clone, F: FnMut(&mut Self) -> Status<R>>(
        &mut self,
        sep: Punctuation,
        terminator: Punctuation,
        allow_empty: Option<R>,
        mut f: F,
    ) -> Status<Vec<R>> {
        let mut comma_legal = false;
        let mut elems = Vec::new();
        loop {
            if let Some(()) = self.exact(Token::Punct(terminator))? {
                return success(elems);
            } else if let Some(()) = self.exact(Token::Punct(sep))? {
                if comma_legal {
                    comma_legal = false;
                } else if let Some(empty) = allow_empty.clone() {
                    elems.push(empty);
                } else {
                    return self.parse_error();
                }
            } else if !comma_legal {
                let v = f(self);
                elems.push(self.require(v)?);
                comma_legal = true;
            } else {
                return self.parse_error();
            }
        }
    }

    // ------------------------------------------------------------------------
    // Procs

    fn read_any_tt(&mut self, target: &mut Vec<LocatedToken>) -> Status<()> {
        // read a single arbitrary "token tree", either a group or a single token
        let start = self.next("anything")?;
        let kind = TTKind::from_token(&start);
        target.push(LocatedToken::new(self.location(), start));
        let kind = match kind {
            Some(k) => k,
            None => return SUCCESS,
        };
        loop {
            let token = self.next("anything")?;
            if kind.is_end(&token) {
                target.push(LocatedToken::new(self.location(), token));
                return SUCCESS;
            } else {
                self.put_back(token);
                require!(self.read_any_tt(target));
            }
        }
    }
}

fn reconstruct_path(node: &str, proc_deets: Option<ProcDeclBuilder>, var_type: Option<&VarTypeBuilder>, last: &str) -> Vec<Ident> {
    let mut result = Vec::new();
    for entry in node.split('/').skip(1) {
        result.push(entry.to_owned());
    }
    if let Some(deets) = proc_deets {
        result.push(deets.kind.to_string());
        deets.flags.to_vec().into_iter().for_each(|elem| result.push(elem.to_string()));
    }
    if let Some(var) = var_type {
        result.extend(var.flags.to_vec().into_iter().map(ToOwned::to_owned));
        result.extend(var.type_path.iter().cloned());
    }
    if !last.is_empty() {
        result.push(last.to_owned());
    }
    result
}<|MERGE_RESOLUTION|>--- conflicted
+++ resolved
@@ -1025,11 +1025,7 @@
             None
         };
 
-<<<<<<< HEAD
-        match self.tree.register_proc(self.context, location, current, name, proc_kind, parameters, return_type, code) {
-=======
-        match self.tree.register_proc(self.context, location, current, name, proc_builder, parameters, code) {
->>>>>>> 61165ec2
+        match self.tree.register_proc(self.context, location, current, name, proc_builder, parameters, return_type, code) {
             Ok((idx, proc)) => {
                 proc.docs.extend(comment);
                 // manually performed for borrowck reasons
