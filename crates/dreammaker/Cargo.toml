--- conflicted
+++ resolved
@@ -18,12 +18,8 @@
 phf = { version = "0.10.1", features = ["macros"] }
 color_space = "0.5.3"
 ahash = "0.7.6"
-<<<<<<< HEAD
-indexmap = "1.7.0"
+indexmap = "1.8.1"
 derivative = "2.2.0"
-=======
-indexmap = "1.8.1"
->>>>>>> 4a7d1940
 
 [dev-dependencies]
 walkdir = "2.3.2"